--- conflicted
+++ resolved
@@ -1,13 +1,6 @@
 scalar Map
 
-<<<<<<< HEAD
-directive @requiresVehiclePrivilege(privileges: [Privilege!]!) on FIELD_DEFINITION | OBJECT | INTERFACE | SCALAR | ENUM
-directive @requiresManufacturerPrivilege(
-  privilege: [Privilege!]!
-) on FIELD_DEFINITION | OBJECT | INTERFACE | SCALAR | ENUM
-=======
 directive @requiresPrivileges(privileges: [Privilege!]!) on FIELD_DEFINITION | OBJECT | INTERFACE | SCALAR | ENUM
->>>>>>> 76efd7b5
 
 enum Privilege {
   VEHICLE_NON_LOCATION_DATA
@@ -18,9 +11,5 @@
   MANUFACTURER_DEVICE_LAST_SEEN
 }
 
-<<<<<<< HEAD
 directive @requiresVehicleToken on FIELD_DEFINITION
-directive @requiresManufacturerToken on FIELD_DEFINITION
-=======
-directive @requiresVehicleToken on FIELD_DEFINITION
->>>>>>> 76efd7b5
+directive @requiresManufacturerToken on FIELD_DEFINITION