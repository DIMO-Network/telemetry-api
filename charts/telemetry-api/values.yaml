--- conflicted
+++ resolved
@@ -2,11 +2,7 @@
 image:
   repository: dimozone/telemetry-api
   pullPolicy: IfNotPresent
-<<<<<<< HEAD
-  tag: e0e6e02
-=======
   tag: 9dbc180
->>>>>>> a74abfee
 imagePullSecrets: []
 nameOverride: ''
 fullnameOverride: ''
