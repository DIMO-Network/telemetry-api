package auth

import (
	"context"
	"fmt"
	"strconv"

	"github.com/99designs/gqlgen/graphql"
	"github.com/DIMO-Network/shared/privileges"
	"github.com/DIMO-Network/telemetry-api/internal/graph/model"
	"github.com/DIMO-Network/telemetry-api/internal/services/identity"

	"github.com/ethereum/go-ethereum/common"
)

<<<<<<< HEAD
var vehiclePrivMap = map[privileges.Privilege]model.Privilege{
	privileges.VehicleNonLocationData: model.PrivilegeVehicleNonLocationData,
	privileges.VehicleCommands:        model.PrivilegeVehicleCommands,
	privileges.VehicleCurrentLocation: model.PrivilegeVehicleCurrentLocation,
	privileges.VehicleAllTimeLocation: model.PrivilegeVehicleAllTimeLocation,
	privileges.VehicleVinCredential:   model.PrivilegeVehicleVinCredential,
}

var manufacturerPrivMap = map[privileges.Privilege]model.Privilege{
	privileges.ManufacturerDeviceLastSeen: model.PrivilegeManufacturerDeviceLastSeen,
}

type PrivilegeValidator struct {
	VehicleNFTAddress      common.Address
	ManufacturerNFTAddress common.Address
}

//go:generate mockgen -source=./auth.go -destination=auth_mocks.go -package=auth
type IdentityService interface {
	GetAftermarketDevice(ctx context.Context, address *common.Address, tokenID *int, serial *string) (*identity.DeviceInfos, error)
}

type TokenValidator struct {
	IdentitySvc IdentityService
}

// VehicleNFTPrivCheck checks if the claim set in the context includes the correct address the required privileges for the VehicleNFT contract.
func (pcv *PrivilegeValidator) VehicleNFTPrivCheck(ctx context.Context, _ any, next graphql.Resolver, privs []model.Privilege) (any, error) {
	if err := pcv.checkPrivWithAddress(ctx, privs, pcv.VehicleNFTAddress); err != nil {
		return nil, fmt.Errorf("unauthorized: %w", err)
	}

	return next(ctx)
}

// ManufacturerNFTPrivCheck checks if the claim set in the context includes the correct address the required privileges for the ManufacturerNFT contract.
func (pcv *PrivilegeValidator) ManufacturerNFTPrivCheck(ctx context.Context, obj interface{}, next graphql.Resolver, privs []model.Privilege) (res interface{}, err error) {
	if err := pcv.checkPrivWithAddress(ctx, privs, pcv.ManufacturerNFTAddress); err != nil {
		return nil, fmt.Errorf("unauthorized: %w", err)
	}

	return next(ctx)
}

// VehicleTokenCheck checks if the vehicle tokenID in the context matches the tokenID in the claim.
func (tv *TokenValidator) VehicleTokenCheck(ctx context.Context, _ any, next graphql.Resolver) (any, error) {
	vehicleTokenID, err := getArg[int](ctx, "tokenId")
	if err != nil {
		return nil, fmt.Errorf("unauthorized: %w", err)
	}

	if err := headerTokenMatchesQuery(ctx, func() (string, error) {
		return strconv.Itoa(vehicleTokenID), nil
	}); err != nil {
		return nil, fmt.Errorf("unauthorized: %w", err)
	}

	return next(ctx)
}

func (tv *TokenValidator) ManufacturerTokenCheck(ctx context.Context, obj interface{}, next graphql.Resolver) (res interface{}, err error) {
	adFilter, err := getArg[model.AftermarketDeviceBy](ctx, "by")
	if err != nil {
		return nil, fmt.Errorf("unauthorized: %w", err)
	}

	if err := headerTokenMatchesQuery(ctx, func() (string, error) {
		resp, err := tv.IdentitySvc.GetAftermarketDevice(ctx, adFilter.Address, adFilter.TokenID, adFilter.Serial)
		if err != nil {
			return "", err
		}
		return strconv.Itoa(resp.ManufacturerTokenID), nil
	}); err != nil {
		return nil, fmt.Errorf("unauthorized: %w", err)
	}

	return next(ctx)
}

func (pcv *PrivilegeValidator) checkPrivWithAddress(ctx context.Context, privs []model.Privilege, expectedAddr common.Address) error {
	claim, err := getTelemetryClaim(ctx)
	if err != nil {
		return err
=======
const tokenIdArg = "tokenId"

var (
	vehiclePrivToAPI = map[privileges.Privilege]model.Privilege{
		privileges.VehicleNonLocationData: model.PrivilegeVehicleNonLocationData,
		privileges.VehicleCommands:        model.PrivilegeVehicleCommands,
		privileges.VehicleCurrentLocation: model.PrivilegeVehicleCurrentLocation,
		privileges.VehicleAllTimeLocation: model.PrivilegeVehicleAllTimeLocation,
		privileges.VehicleVinCredential:   model.PrivilegeVehicleVinCredential,
	}

	manufacturerPrivToAPI = map[privileges.Privilege]model.Privilege{}
)

type UnauthorizedError struct {
	message string
	err     error
}

func (e UnauthorizedError) Error() string {
	if e.message != "" {
		if e.err != nil {
			return fmt.Sprintf("unauthorized: %s: %s", e.message, e.err)
		}
		return fmt.Sprintf("unauthorized: %s", e.message)
	}
	if e.err != nil {
		return fmt.Sprintf("unauthorized: %s", e.err)
	}
	return "unauthorized"
}

func (e UnauthorizedError) Unwrap() error {
	return e.err
}

func newError(msg string, args ...any) error {
	return UnauthorizedError{message: fmt.Sprintf(msg, args...)}
}

func CreateVehicleTokenCheck(contractAddr string) func(context.Context, any, graphql.Resolver) (any, error) {
	requiredAddr := common.HexToAddress(contractAddr)

	return func(ctx context.Context, _ any, next graphql.Resolver) (any, error) {
		claim, err := getTelemetryClaim(ctx)
		if err != nil {
			return nil, UnauthorizedError{err: err}
		}

		if claim.ContractAddress != requiredAddr {
			return nil, newError("contract in claim is %s instead of the required %s", claim.ContractAddress, requiredAddr)
		}

		fCtx := graphql.GetFieldContext(ctx)
		if fCtx == nil {
			return nil, newError("no field context")
		}
		tokenIDAny, ok := fCtx.Args[tokenIdArg]
		if !ok {
			return nil, newError("no argument named %s", tokenIdArg)
		}
		tokenID, ok := tokenIDAny.(int)
		if !ok {
			return nil, newError("argument %s has type %T instead of the expected %T", tokenIdArg, tokenIDAny, tokenID)

		}
		if strconv.Itoa(tokenID) != claim.TokenID {
			return nil, newError("token id %s in the claim does not match token id %d in the query", claim.TokenID, tokenID)
		}

		return next(ctx)
>>>>>>> 76efd7b5
	}
}

<<<<<<< HEAD
	if claim.ContractAddress != expectedAddr {
		return fmt.Errorf("expected contract %s but recieved: %s", expectedAddr, claim.ContractAddress.Hex())
	}

	for _, priv := range privs {
		if _, ok := claim.privileges[priv]; !ok {
			return fmt.Errorf("missing required privilege: %s", priv)
		}
	}

	return nil
}

func headerTokenMatchesQuery(ctx context.Context, getTokenStrFromArgs func() (string, error)) error {
	claim, err := getTelemetryClaim(ctx)
	if err != nil {
		return err
	}

	tknStr, err := getTokenStrFromArgs()
	if err != nil {
		return err
	}

	if tknStr != claim.TokenID {
		return fmt.Errorf("token id does not match")
	}

	return nil
}

func getArg[T any](ctx context.Context, name string) (T, error) {
	var resp T
	fCtx := graphql.GetFieldContext(ctx)
	if fCtx == nil {
		return resp, errors.New("no field context found")
	}

	val, ok := fCtx.Args[name]
	if !ok {
		return resp, fmt.Errorf("no argument named %s", name)
	}

	resp, ok = val.(T)
	if !ok {
		return resp, fmt.Errorf("argument %s had type %T instead of the expected %T", name, val, resp)
	}

	return resp, nil
=======
// PrivilegeCheck checks if the claim set in the context includes the required privileges.
func PrivilegeCheck(ctx context.Context, _ any, next graphql.Resolver, privs []model.Privilege) (any, error) {
	claim, err := getTelemetryClaim(ctx)
	if err != nil {
		return nil, UnauthorizedError{err: err}
	}

	for _, priv := range privs {
		if !claim.privileges.Contains(priv) {
			return nil, newError("missing required privilege %s", priv)
		}
	}

	return next(ctx)
>>>>>>> 76efd7b5
}<|MERGE_RESOLUTION|>--- conflicted
+++ resolved
@@ -2,102 +2,18 @@
 
 import (
 	"context"
+	"errors"
 	"fmt"
 	"strconv"
 
 	"github.com/99designs/gqlgen/graphql"
 	"github.com/DIMO-Network/shared/privileges"
 	"github.com/DIMO-Network/telemetry-api/internal/graph/model"
-	"github.com/DIMO-Network/telemetry-api/internal/services/identity"
+	identity "github.com/DIMO-Network/telemetry-api/internal/services/identity"
 
 	"github.com/ethereum/go-ethereum/common"
 )
 
-<<<<<<< HEAD
-var vehiclePrivMap = map[privileges.Privilege]model.Privilege{
-	privileges.VehicleNonLocationData: model.PrivilegeVehicleNonLocationData,
-	privileges.VehicleCommands:        model.PrivilegeVehicleCommands,
-	privileges.VehicleCurrentLocation: model.PrivilegeVehicleCurrentLocation,
-	privileges.VehicleAllTimeLocation: model.PrivilegeVehicleAllTimeLocation,
-	privileges.VehicleVinCredential:   model.PrivilegeVehicleVinCredential,
-}
-
-var manufacturerPrivMap = map[privileges.Privilege]model.Privilege{
-	privileges.ManufacturerDeviceLastSeen: model.PrivilegeManufacturerDeviceLastSeen,
-}
-
-type PrivilegeValidator struct {
-	VehicleNFTAddress      common.Address
-	ManufacturerNFTAddress common.Address
-}
-
-//go:generate mockgen -source=./auth.go -destination=auth_mocks.go -package=auth
-type IdentityService interface {
-	GetAftermarketDevice(ctx context.Context, address *common.Address, tokenID *int, serial *string) (*identity.DeviceInfos, error)
-}
-
-type TokenValidator struct {
-	IdentitySvc IdentityService
-}
-
-// VehicleNFTPrivCheck checks if the claim set in the context includes the correct address the required privileges for the VehicleNFT contract.
-func (pcv *PrivilegeValidator) VehicleNFTPrivCheck(ctx context.Context, _ any, next graphql.Resolver, privs []model.Privilege) (any, error) {
-	if err := pcv.checkPrivWithAddress(ctx, privs, pcv.VehicleNFTAddress); err != nil {
-		return nil, fmt.Errorf("unauthorized: %w", err)
-	}
-
-	return next(ctx)
-}
-
-// ManufacturerNFTPrivCheck checks if the claim set in the context includes the correct address the required privileges for the ManufacturerNFT contract.
-func (pcv *PrivilegeValidator) ManufacturerNFTPrivCheck(ctx context.Context, obj interface{}, next graphql.Resolver, privs []model.Privilege) (res interface{}, err error) {
-	if err := pcv.checkPrivWithAddress(ctx, privs, pcv.ManufacturerNFTAddress); err != nil {
-		return nil, fmt.Errorf("unauthorized: %w", err)
-	}
-
-	return next(ctx)
-}
-
-// VehicleTokenCheck checks if the vehicle tokenID in the context matches the tokenID in the claim.
-func (tv *TokenValidator) VehicleTokenCheck(ctx context.Context, _ any, next graphql.Resolver) (any, error) {
-	vehicleTokenID, err := getArg[int](ctx, "tokenId")
-	if err != nil {
-		return nil, fmt.Errorf("unauthorized: %w", err)
-	}
-
-	if err := headerTokenMatchesQuery(ctx, func() (string, error) {
-		return strconv.Itoa(vehicleTokenID), nil
-	}); err != nil {
-		return nil, fmt.Errorf("unauthorized: %w", err)
-	}
-
-	return next(ctx)
-}
-
-func (tv *TokenValidator) ManufacturerTokenCheck(ctx context.Context, obj interface{}, next graphql.Resolver) (res interface{}, err error) {
-	adFilter, err := getArg[model.AftermarketDeviceBy](ctx, "by")
-	if err != nil {
-		return nil, fmt.Errorf("unauthorized: %w", err)
-	}
-
-	if err := headerTokenMatchesQuery(ctx, func() (string, error) {
-		resp, err := tv.IdentitySvc.GetAftermarketDevice(ctx, adFilter.Address, adFilter.TokenID, adFilter.Serial)
-		if err != nil {
-			return "", err
-		}
-		return strconv.Itoa(resp.ManufacturerTokenID), nil
-	}); err != nil {
-		return nil, fmt.Errorf("unauthorized: %w", err)
-	}
-
-	return next(ctx)
-}
-
-func (pcv *PrivilegeValidator) checkPrivWithAddress(ctx context.Context, privs []model.Privilege, expectedAddr common.Address) error {
-	claim, err := getTelemetryClaim(ctx)
-	if err != nil {
-		return err
-=======
 const tokenIdArg = "tokenId"
 
 var (
@@ -109,8 +25,19 @@
 		privileges.VehicleVinCredential:   model.PrivilegeVehicleVinCredential,
 	}
 
-	manufacturerPrivToAPI = map[privileges.Privilege]model.Privilege{}
+	manufacturerPrivToAPI = map[privileges.Privilege]model.Privilege{
+		privileges.ManufacturerDeviceLastSeen: model.PrivilegeManufacturerDeviceLastSeen,
+	}
 )
+
+//go:generate mockgen -source=./auth.go -destination=auth_mocks.go -package=auth
+type IdentityService interface {
+	GetAftermarketDevice(ctx context.Context, address *common.Address, tokenID *int, serial *string) (*identity.DeviceInfos, error)
+}
+
+type TokenValidator struct {
+	IdentitySvc IdentityService
+}
 
 type UnauthorizedError struct {
 	message string
@@ -138,59 +65,72 @@
 	return UnauthorizedError{message: fmt.Sprintf(msg, args...)}
 }
 
-func CreateVehicleTokenCheck(contractAddr string) func(context.Context, any, graphql.Resolver) (any, error) {
+func (tv *TokenValidator) VehicleTokenCheck(contractAddr string) func(context.Context, any, graphql.Resolver) (any, error) {
 	requiredAddr := common.HexToAddress(contractAddr)
 
 	return func(ctx context.Context, _ any, next graphql.Resolver) (any, error) {
-		claim, err := getTelemetryClaim(ctx)
+		vehicleTokenID, err := getArg[int](ctx, tokenIdArg)
 		if err != nil {
 			return nil, UnauthorizedError{err: err}
 		}
 
-		if claim.ContractAddress != requiredAddr {
-			return nil, newError("contract in claim is %s instead of the required %s", claim.ContractAddress, requiredAddr)
-		}
-
-		fCtx := graphql.GetFieldContext(ctx)
-		if fCtx == nil {
-			return nil, newError("no field context")
-		}
-		tokenIDAny, ok := fCtx.Args[tokenIdArg]
-		if !ok {
-			return nil, newError("no argument named %s", tokenIdArg)
-		}
-		tokenID, ok := tokenIDAny.(int)
-		if !ok {
-			return nil, newError("argument %s has type %T instead of the expected %T", tokenIdArg, tokenIDAny, tokenID)
-
-		}
-		if strconv.Itoa(tokenID) != claim.TokenID {
-			return nil, newError("token id %s in the claim does not match token id %d in the query", claim.TokenID, tokenID)
+		if err := headerTokenMatchesQuery(ctx, requiredAddr, func() (string, error) {
+			return strconv.Itoa(vehicleTokenID), nil
+		}); err != nil {
+			return nil, UnauthorizedError{err: err}
 		}
 
 		return next(ctx)
->>>>>>> 76efd7b5
 	}
 }
 
-<<<<<<< HEAD
-	if claim.ContractAddress != expectedAddr {
-		return fmt.Errorf("expected contract %s but recieved: %s", expectedAddr, claim.ContractAddress.Hex())
+func (tv *TokenValidator) ManufacturerTokenCheck(contractAddr string) func(context.Context, any, graphql.Resolver) (any, error) {
+	requiredAddr := common.HexToAddress(contractAddr)
+
+	return func(ctx context.Context, _ any, next graphql.Resolver) (any, error) {
+		adFilter, err := getArg[model.AftermarketDeviceBy](ctx, "by")
+		if err != nil {
+			return nil, fmt.Errorf("unauthorized: %w", err)
+		}
+
+		if err := headerTokenMatchesQuery(ctx, requiredAddr, func() (string, error) {
+			resp, err := tv.IdentitySvc.GetAftermarketDevice(ctx, adFilter.Address, adFilter.TokenID, adFilter.Serial)
+			if err != nil {
+				return "", err
+			}
+			return strconv.Itoa(resp.ManufacturerTokenID), nil
+		}); err != nil {
+			return nil, UnauthorizedError{err: err}
+		}
+
+		return next(ctx)
+	}
+}
+
+// PrivilegeCheck checks if the claim set in the context includes the required privileges.
+func PrivilegeCheck(ctx context.Context, _ any, next graphql.Resolver, privs []model.Privilege) (any, error) {
+	claim, err := getTelemetryClaim(ctx)
+	if err != nil {
+		return nil, UnauthorizedError{err: err}
 	}
 
 	for _, priv := range privs {
-		if _, ok := claim.privileges[priv]; !ok {
-			return fmt.Errorf("missing required privilege: %s", priv)
+		if !claim.privileges.Contains(priv) {
+			return nil, newError("missing required privilege %s", priv)
 		}
 	}
 
-	return nil
+	return nil, nil
 }
 
-func headerTokenMatchesQuery(ctx context.Context, getTokenStrFromArgs func() (string, error)) error {
+func headerTokenMatchesQuery(ctx context.Context, requiredAddr common.Address, getTokenStrFromArgs func() (string, error)) error {
 	claim, err := getTelemetryClaim(ctx)
 	if err != nil {
 		return err
+	}
+
+	if claim.ContractAddress != requiredAddr {
+		return newError("contract in claim is %s instead of the required %s", claim.ContractAddress, requiredAddr)
 	}
 
 	tknStr, err := getTokenStrFromArgs()
@@ -223,20 +163,4 @@
 	}
 
 	return resp, nil
-=======
-// PrivilegeCheck checks if the claim set in the context includes the required privileges.
-func PrivilegeCheck(ctx context.Context, _ any, next graphql.Resolver, privs []model.Privilege) (any, error) {
-	claim, err := getTelemetryClaim(ctx)
-	if err != nil {
-		return nil, UnauthorizedError{err: err}
-	}
-
-	for _, priv := range privs {
-		if !claim.privileges.Contains(priv) {
-			return nil, newError("missing required privilege %s", priv)
-		}
-	}
-
-	return next(ctx)
->>>>>>> 76efd7b5
 }