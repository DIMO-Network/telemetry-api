package repositories_test

import (
	"context"
	"errors"
	"testing"
	"time"

	"github.com/DIMO-Network/model-garage/pkg/vss"
	"github.com/DIMO-Network/telemetry-api/internal/graph/model"
	"github.com/DIMO-Network/telemetry-api/internal/repositories"
	"github.com/rs/zerolog"
	"github.com/stretchr/testify/require"
	gomock "go.uber.org/mock/gomock"
)

type Mocks struct {
	CHService *MockCHService
}

func setupMocks(t *testing.T) *Mocks {
	mockCtrl := gomock.NewController(t)
	return &Mocks{
		CHService: NewMockCHService(mockCtrl),
	}
}

func TestGetSignal(t *testing.T) {
	logger := zerolog.New(nil)
	defaultArgs := &model.AggregatedSignalArgs{
		SignalArgs: model.SignalArgs{
			TokenID: 1,
		},
		FromTS:   time.Now(),
		ToTS:     time.Now().Add(time.Hour),
		Interval: 1,
	}

	tests := []struct {
		name           string
		aggArgs        *model.AggregatedSignalArgs
		mockSetup      func(m *Mocks)
		expectedResult []*model.SignalAggregations
		expectError    bool
	}{
		{
			name:    "Success case - No signals",
			aggArgs: defaultArgs,
			mockSetup: func(m *Mocks) {
				m.CHService.EXPECT().
					GetAggregatedSignals(gomock.Any(), defaultArgs).
					Return([]*model.AggSignal{}, nil)
			},
			expectedResult: []*model.SignalAggregations{},
			expectError:    false,
		},
		{
			name:    "Success case - One signal",
			aggArgs: defaultArgs,
			mockSetup: func(m *Mocks) {
				signals := []*model.AggSignal{
					{Timestamp: time.Date(2024, 6, 11, 0, 0, 0, 0, time.UTC), Name: vss.FieldSpeed, ValueNumber: 1.0},
				}
				m.CHService.EXPECT().
					GetAggregatedSignals(gomock.Any(), defaultArgs).
					Return(signals, nil)
			},
			expectedResult: []*model.SignalAggregations{
				{
					Timestamp: time.Date(2024, 6, 11, 0, 0, 0, 0, time.UTC),
				},
			},
			expectError: false,
		},
		{
			name:    "Success case - Combine signals last signal has different timestamp",
			aggArgs: defaultArgs,
			mockSetup: func(m *Mocks) {
				signals := []*model.AggSignal{
					{Timestamp: time.Date(2024, 6, 11, 0, 0, 0, 0, time.UTC), Name: vss.FieldSpeed, ValueNumber: 1.0},
					{Timestamp: time.Date(2024, 6, 11, 0, 0, 0, 0, time.UTC), Name: vss.FieldSpeed, ValueNumber: 2.0},
					{Timestamp: time.Date(2024, 6, 11, 1, 0, 0, 0, time.UTC), Name: vss.FieldSpeed, ValueNumber: 3.0},
				}
				m.CHService.EXPECT().
					GetAggregatedSignals(gomock.Any(), defaultArgs).
					Return(signals, nil)
			},
			expectedResult: []*model.SignalAggregations{
				{
					Timestamp: time.Date(2024, 6, 11, 0, 0, 0, 0, time.UTC),
				},
				{
					Timestamp: time.Date(2024, 6, 11, 1, 0, 0, 0, time.UTC),
				},
			},
			expectError: false,
		},
		{
			name:    "Success case - Combine signals all signal have the same timestamp",
			aggArgs: defaultArgs,
			mockSetup: func(m *Mocks) {
				signals := []*model.AggSignal{
					{Timestamp: time.Date(2024, 6, 11, 0, 0, 0, 0, time.UTC), Name: vss.FieldSpeed, ValueNumber: 1.0},
					{Timestamp: time.Date(2024, 6, 11, 0, 0, 0, 0, time.UTC), Name: vss.FieldSpeed, ValueNumber: 2.0},
					{Timestamp: time.Date(2024, 6, 11, 0, 0, 0, 0, time.UTC), Name: vss.FieldSpeed, ValueNumber: 3.0},
				}
				m.CHService.EXPECT().
					GetAggregatedSignals(gomock.Any(), defaultArgs).
					Return(signals, nil)
			},
			expectedResult: []*model.SignalAggregations{
				{
					Timestamp: time.Date(2024, 6, 11, 0, 0, 0, 0, time.UTC),
				},
			},
			expectError: false,
		},
		{
			name:    "Success case - Combine signals first signal has different timestamp",
			aggArgs: defaultArgs,
			mockSetup: func(m *Mocks) {
				signals := []*model.AggSignal{
					{Timestamp: time.Date(2024, 6, 11, 0, 0, 0, 0, time.UTC), Name: vss.FieldSpeed, ValueNumber: 1.0},
					{Timestamp: time.Date(2024, 6, 11, 1, 0, 0, 0, time.UTC), Name: vss.FieldSpeed, ValueNumber: 2.0},
					{Timestamp: time.Date(2024, 6, 11, 1, 0, 0, 0, time.UTC), Name: vss.FieldSpeed, ValueNumber: 3.0},
				}
				m.CHService.EXPECT().
					GetAggregatedSignals(gomock.Any(), defaultArgs).
					Return(signals, nil)
			},
			expectedResult: []*model.SignalAggregations{
				{
					Timestamp: time.Date(2024, 6, 11, 0, 0, 0, 0, time.UTC),
				},
				{
					Timestamp: time.Date(2024, 6, 11, 1, 0, 0, 0, time.UTC),
				},
			},
			expectError: false,
		},
		{
			name:    "Invalid arguments",
			aggArgs: nil, // Example of invalid argument case
			mockSetup: func(m *Mocks) {
				// No expectations as validateAggSigArgs will fail
			},
			expectedResult: nil,
			expectError:    true,
		},
		{
			name:    "CHService error",
			aggArgs: defaultArgs,
			mockSetup: func(m *Mocks) {
				m.CHService.EXPECT().
					GetAggregatedSignals(gomock.Any(), defaultArgs).
					Return(nil, errors.New("service error"))
			},
			expectedResult: nil,
			expectError:    true,
		},
	}

	for _, tt := range tests {
		t.Run(tt.name, func(t *testing.T) {
			mocks := setupMocks(t)

			if tt.mockSetup != nil {
				tt.mockSetup(mocks)
			}

<<<<<<< HEAD
			repo := repositories.NewRepository(&logger, mocks.CHService, 3)
=======
			repo, err := repositories.NewRepository(&logger, mocks.CHService)
			require.NoError(t, err)
>>>>>>> ead824a1
			result, err := repo.GetSignal(context.Background(), tt.aggArgs)
			if tt.expectError {
				require.Error(t, err)
				require.Nil(t, result)
			} else {
				require.NoError(t, err)
				// Ensure the number of results is as expected
				require.Len(t, result, len(tt.expectedResult))
				// Compare the timestamps of the results
				for i, res := range result {
					require.Equal(t, tt.expectedResult[i].Timestamp, res.Timestamp)
				}
			}
		})
	}
}
func TestGetSignalLatest(t *testing.T) {
	logger := zerolog.New(nil)
	defaultArgs := &model.LatestSignalsArgs{
		SignalArgs: model.SignalArgs{
			TokenID: 1,
		},
		IncludeLastSeen: true,
	}
	tests := []struct {
		name           string
		latestArgs     *model.LatestSignalsArgs
		mockSetup      func(m *Mocks)
		expectedResult *model.SignalCollection
		expectError    bool
	}{
		{
			name:       "Success case - No signals",
			latestArgs: defaultArgs,
			mockSetup: func(m *Mocks) {
				signals := []*vss.Signal{
					{Timestamp: time.Date(1970, 1, 1, 0, 0, 0, 0, time.UTC), Name: model.LastSeenField},
				}
				m.CHService.EXPECT().
					GetLatestSignals(gomock.Any(), defaultArgs).
					Return(signals, nil)
			},
			expectedResult: &model.SignalCollection{
				LastSeen: nil,
			},
			expectError: false,
		},
		{
			name:       "Success case - One signal",
			latestArgs: defaultArgs,
			mockSetup: func(m *Mocks) {
				signals := []*vss.Signal{
					{Timestamp: time.Date(2024, 6, 11, 0, 0, 0, 0, time.UTC), Name: vss.FieldSpeed, ValueNumber: 1.0},
					{Timestamp: time.Date(2024, 6, 11, 0, 0, 0, 0, time.UTC), Name: model.LastSeenField},
				}
				m.CHService.EXPECT().
					GetLatestSignals(gomock.Any(), defaultArgs).
					Return(signals, nil)
			},
			expectedResult: &model.SignalCollection{
				LastSeen: ref(time.Date(2024, 6, 11, 0, 0, 0, 0, time.UTC)),
				Speed: &model.SignalFloat{
					Timestamp: time.Date(2024, 6, 11, 0, 0, 0, 0, time.UTC),
					Value:     1.0,
				},
			},
			expectError: false,
		},
		{
			name:       "Success case - Multiple signals",
			latestArgs: defaultArgs,
			mockSetup: func(m *Mocks) {
				signals := []*vss.Signal{
					{Timestamp: time.Date(2024, 6, 11, 0, 0, 0, 0, time.UTC), Name: "speed", ValueNumber: 1.0},
					{Timestamp: time.Date(2024, 6, 11, 0, 0, 0, 0, time.UTC), Name: "speed", ValueNumber: 2.0},
					{Timestamp: time.Date(2024, 6, 11, 0, 0, 0, 0, time.UTC), Name: "speed", ValueNumber: 3.0},
					{Timestamp: time.Date(2024, 6, 11, 2, 0, 0, 0, time.UTC), Name: model.LastSeenField},
				}
				m.CHService.EXPECT().
					GetLatestSignals(gomock.Any(), defaultArgs).
					Return(signals, nil)
			},
			expectedResult: &model.SignalCollection{
				LastSeen: ref(time.Date(2024, 6, 11, 2, 0, 0, 0, time.UTC)),
				Speed: &model.SignalFloat{
					Timestamp: time.Date(2024, 6, 11, 0, 0, 0, 0, time.UTC),
					Value:     3.0,
				},
			},
			expectError: false,
		},
		{
			name:       "Invalid arguments",
			latestArgs: nil, // Example of invalid argument case
			mockSetup: func(m *Mocks) {
				// No expectations as validateSignalArgs will fail
			},
			expectedResult: nil,
			expectError:    true,
		},
		{
			name:       "CHService error",
			latestArgs: defaultArgs,
			mockSetup: func(m *Mocks) {
				m.CHService.EXPECT().
					GetLatestSignals(gomock.Any(), defaultArgs).
					Return(nil, errors.New("service error"))
			},
			expectedResult: nil,
			expectError:    true,
		},
	}

	for _, tt := range tests {
		t.Run(tt.name, func(t *testing.T) {
			mocks := setupMocks(t)

			if tt.mockSetup != nil {
				tt.mockSetup(mocks)
			}

<<<<<<< HEAD
			repo := repositories.NewRepository(&logger, mocks.CHService, 2)
=======
			repo, err := repositories.NewRepository(&logger, mocks.CHService)
			require.NoError(t, err)
>>>>>>> ead824a1
			result, err := repo.GetSignalLatest(context.Background(), tt.latestArgs)
			if tt.expectError {
				require.Error(t, err)
				require.Nil(t, result)
			} else {
				require.NoError(t, err)
				require.Equal(t, tt.expectedResult, result)
			}
		})
	}
}

<<<<<<< HEAD
func TestDeviceActivity(t *testing.T) {
	logger := zerolog.New(nil)
	vehicleTokenID := int64(1)
	hashdog := "Hashdog"
	source := "macaron"
	lastSeen := time.Date(2024, 6, 11, 1, 2, 3, 3, time.UTC)
	lastSeenBin := time.Date(2024, 6, 11, 0, 0, 0, 0, time.UTC)

	latestArgs := &model.LatestSignalsArgs{
		IncludeLastSeen: true,
		SignalArgs: model.SignalArgs{
			TokenID: uint32(vehicleTokenID),
			Filter: &model.SignalFilter{
				Source: &source,
			},
		},
	}

	tests := []struct {
		name           string
		mockSetup      func(m *Mocks)
		manufacturer   string
		expectedResult *model.DeviceActivity
		expectError    bool
	}{
		{
			name: "Success case - valid last seen",
			mockSetup: func(m *Mocks) {
				m.CHService.EXPECT().
					GetLatestSignals(gomock.Any(), latestArgs).
					Return([]*vss.Signal{
						{Timestamp: lastSeen, Name: model.LastSeenField},
					}, nil)
			},
			manufacturer: hashdog,
			expectedResult: &model.DeviceActivity{
				LastActive: &lastSeenBin,
			},
			expectError: false,
		},
		{
			name: "vehicle has not transmitted any signals",
			mockSetup: func(m *Mocks) {
				m.CHService.EXPECT().
					GetLatestSignals(gomock.Any(), latestArgs).
					Return([]*vss.Signal{
						{Timestamp: time.Unix(0, 0).UTC(), Name: model.LastSeenField},
					}, nil)
			},
			manufacturer:   hashdog,
			expectedResult: &model.DeviceActivity{},
			expectError:    false,
		},
		{
			name:         "unrecognized aftermarket manufacturer",
			manufacturer: "Zaphod",
			expectError:  true,
=======
func TestGetAvailableSignals(t *testing.T) {
	logger := zerolog.New(nil)
	testTokenId := uint32(1)
	tests := []struct {
		name           string
		mockSetup      func(m *Mocks)
		expectedResult []string
		expectError    bool
	}{
		{
			name: "No signals",
			mockSetup: func(m *Mocks) {
				m.CHService.EXPECT().
					GetAvailableSignals(gomock.Any(), testTokenId, nil).
					Return(nil, nil)
			},
			expectedResult: nil,
			expectError:    false,
		},
		{
			name: "One signal",
			mockSetup: func(m *Mocks) {
				m.CHService.EXPECT().
					GetAvailableSignals(gomock.Any(), testTokenId, nil).
					Return([]string{"speed"}, nil)
			},
			expectedResult: []string{"speed"},
			expectError:    false,
		},
		{
			name: "Multiple signals",
			mockSetup: func(m *Mocks) {
				m.CHService.EXPECT().
					GetAvailableSignals(gomock.Any(), testTokenId, nil).
					Return([]string{"speed", "powertrainTractionBatteryStateOfChargeCurrent"}, nil)
			},
			expectedResult: []string{"speed", "powertrainTractionBatteryStateOfChargeCurrent"},
			expectError:    false,
		},
		{
			name: "Mix Unknown signals",
			mockSetup: func(m *Mocks) {
				m.CHService.EXPECT().
					GetAvailableSignals(gomock.Any(), testTokenId, nil).
					Return([]string{"speed", "newSignalName"}, nil)
			},
			expectedResult: []string{"speed"},
			expectError:    false,
		},
		{
			name: "one unknown signals",
			mockSetup: func(m *Mocks) {
				m.CHService.EXPECT().
					GetAvailableSignals(gomock.Any(), testTokenId, nil).
					Return([]string{"newSignalName"}, nil)
			},
			expectedResult: nil,
			expectError:    false,
		},
		{
			name: "multiple unknown signals",
			mockSetup: func(m *Mocks) {
				m.CHService.EXPECT().
					GetAvailableSignals(gomock.Any(), testTokenId, nil).
					Return([]string{"newSignalName", "newSignalName2"}, nil)
			},
			expectedResult: nil,
			expectError:    false,
		},
		{
			name: "CHService error",
			mockSetup: func(m *Mocks) {
				m.CHService.EXPECT().
					GetAvailableSignals(gomock.Any(), testTokenId, nil).
					Return(nil, errors.New("service error"))
			},
			expectedResult: nil,
			expectError:    true,
>>>>>>> ead824a1
		},
	}

	for _, tt := range tests {
		t.Run(tt.name, func(t *testing.T) {
			mocks := setupMocks(t)

			if tt.mockSetup != nil {
				tt.mockSetup(mocks)
			}

<<<<<<< HEAD
			repo := repositories.NewRepository(&logger, mocks.CHService, 2)
			result, err := repo.GetDeviceActivity(context.Background(), int(vehicleTokenID), tt.manufacturer)
=======
			repo, err := repositories.NewRepository(&logger, mocks.CHService)
			require.NoError(t, err)
			result, err := repo.GetAvailableSignals(context.Background(), 1, nil)
>>>>>>> ead824a1
			if tt.expectError {
				require.Error(t, err)
				require.Nil(t, result)
			} else {
				require.NoError(t, err)
				require.Equal(t, tt.expectedResult, result)
			}
		})
	}
}

func ref[T any](t T) *T {
	return &t
}<|MERGE_RESOLUTION|>--- conflicted
+++ resolved
@@ -168,12 +168,8 @@
 				tt.mockSetup(mocks)
 			}
 
-<<<<<<< HEAD
-			repo := repositories.NewRepository(&logger, mocks.CHService, 3)
-=======
-			repo, err := repositories.NewRepository(&logger, mocks.CHService)
+			repo, err := repositories.NewRepository(&logger, mocks.CHService, 3)
 			require.NoError(t, err)
->>>>>>> ead824a1
 			result, err := repo.GetSignal(context.Background(), tt.aggArgs)
 			if tt.expectError {
 				require.Error(t, err)
@@ -190,6 +186,7 @@
 		})
 	}
 }
+
 func TestGetSignalLatest(t *testing.T) {
 	logger := zerolog.New(nil)
 	defaultArgs := &model.LatestSignalsArgs{
@@ -295,12 +292,8 @@
 				tt.mockSetup(mocks)
 			}
 
-<<<<<<< HEAD
-			repo := repositories.NewRepository(&logger, mocks.CHService, 2)
-=======
-			repo, err := repositories.NewRepository(&logger, mocks.CHService)
+			repo, err := repositories.NewRepository(&logger, mocks.CHService, 2)
 			require.NoError(t, err)
->>>>>>> ead824a1
 			result, err := repo.GetSignalLatest(context.Background(), tt.latestArgs)
 			if tt.expectError {
 				require.Error(t, err)
@@ -313,7 +306,6 @@
 	}
 }
 
-<<<<<<< HEAD
 func TestDeviceActivity(t *testing.T) {
 	logger := zerolog.New(nil)
 	vehicleTokenID := int64(1)
@@ -371,7 +363,31 @@
 			name:         "unrecognized aftermarket manufacturer",
 			manufacturer: "Zaphod",
 			expectError:  true,
-=======
+		},
+	}
+
+	for _, tt := range tests {
+		t.Run(tt.name, func(t *testing.T) {
+			mocks := setupMocks(t)
+
+			if tt.mockSetup != nil {
+				tt.mockSetup(mocks)
+			}
+
+			repo, err := repositories.NewRepository(&logger, mocks.CHService, 3)
+			require.NoError(t, err)
+			result, err := repo.GetDeviceActivity(context.Background(), int(vehicleTokenID), tt.manufacturer)
+			if tt.expectError {
+				require.Error(t, err)
+				require.Nil(t, result)
+			} else {
+				require.NoError(t, err)
+				require.Equal(t, tt.expectedResult, result)
+			}
+		})
+	}
+}
+
 func TestGetAvailableSignals(t *testing.T) {
 	logger := zerolog.New(nil)
 	testTokenId := uint32(1)
@@ -450,7 +466,6 @@
 			},
 			expectedResult: nil,
 			expectError:    true,
->>>>>>> ead824a1
 		},
 	}
 
@@ -462,14 +477,9 @@
 				tt.mockSetup(mocks)
 			}
 
-<<<<<<< HEAD
-			repo := repositories.NewRepository(&logger, mocks.CHService, 2)
-			result, err := repo.GetDeviceActivity(context.Background(), int(vehicleTokenID), tt.manufacturer)
-=======
-			repo, err := repositories.NewRepository(&logger, mocks.CHService)
+			repo, err := repositories.NewRepository(&logger, mocks.CHService, 2)
 			require.NoError(t, err)
 			result, err := repo.GetAvailableSignals(context.Background(), 1, nil)
->>>>>>> ead824a1
 			if tt.expectError {
 				require.Error(t, err)
 				require.Nil(t, result)
