package attestation

import (
	"context"
	"encoding/json"
	"errors"
	"fmt"
	"math/big"

	"github.com/DIMO-Network/cloudevent"
	"github.com/DIMO-Network/fetch-api/pkg/grpc"
	"github.com/DIMO-Network/shared/pkg/set"
	"github.com/DIMO-Network/telemetry-api/internal/auth"
	"github.com/DIMO-Network/telemetry-api/internal/graph/model"
	"github.com/DIMO-Network/token-exchange-api/pkg/tokenclaims"
	"github.com/ethereum/go-ethereum/common"
	"github.com/rs/zerolog"
	"google.golang.org/protobuf/types/known/timestamppb"
	"google.golang.org/protobuf/types/known/wrapperspb"
)

type indexRepoService interface {
	GetAllCloudEvents(ctx context.Context, filter *grpc.SearchOptions, limit int32) ([]cloudevent.CloudEvent[json.RawMessage], error)
}
type Repository struct {
	indexService   indexRepoService
	chainID        uint64
	vehicleAddress common.Address
}

// New creates a new instance of Service.
func New(indexService indexRepoService, chainID uint64, vehicleAddress common.Address) *Repository {
	return &Repository{
		indexService:   indexService,
		chainID:        chainID,
		vehicleAddress: vehicleAddress,
	}
}

// GetAttestations fetches attestations for the given vehicle.
<<<<<<< HEAD
func (r *Repository) GetAttestations(ctx context.Context, vehicleTokenID uint32, filter *model.AttestationFilter) ([]*model.Attestation, error) {
	claimMap, err := auth.GetAttestationClaimMap(ctx)
	if err != nil {
		return nil, errors.New("failed to access validated claims")
	}

	logger := r.getLogger(ctx)
=======
func (r *Repository) GetAttestations(ctx context.Context, vehicleTokenID int, filter *model.AttestationFilter) ([]*model.Attestation, error) {
	logger := r.getLogger(ctx, vehicleTokenID)
>>>>>>> 23fce985
	vehicleDID := cloudevent.ERC721DID{
		ChainID:         r.chainID,
		ContractAddress: r.vehicleAddress,
		TokenID:         new(big.Int).SetUint64(uint64(vehicleTokenID)),
	}.String()
	opts := &grpc.SearchOptions{
		Type:    &wrapperspb.StringValue{Value: cloudevent.TypeAttestation},
		Subject: &wrapperspb.StringValue{Value: vehicleDID},
	}

	logger.Info().Msgf("fetching attestations: %s", vehicleDID)
	limit := 10
	if filter != nil {
		if filter.Source != nil {
			opts.Source = &wrapperspb.StringValue{Value: filter.Source.Hex()}
			if _, ok := claimMap[filter.Source.Hex()]; !ok {
				return nil, fmt.Errorf("no valid claim found for source: %s", filter.Source.Hex())
			}
		}

		if filter.Producer != nil {
			opts.Producer = &wrapperspb.StringValue{Value: *filter.Producer}
		}

		if filter.After != nil {
			opts.After = timestamppb.New(*filter.After)
		}

		if filter.Before != nil {
			opts.Before = timestamppb.New(*filter.Before)
		}

		if filter.DataVersion != nil {
			opts.DataVersion = &wrapperspb.StringValue{Value: *filter.DataVersion}
		}

		if filter.Limit != nil {
			limit = *filter.Limit
		}

		if filter.ID != nil {
			opts.Id = &wrapperspb.StringValue{Value: *filter.ID}
		}
	}

	cloudEvents, err := r.indexService.GetAllCloudEvents(ctx, opts, int32(limit))
	if err != nil {
		logger.Error().Err(err).Msg("failed to get cloud events")
		return nil, errors.New("internal error")
	}

	tknID := int(vehicleTokenID)
	var attestations []*model.Attestation
	for _, ce := range cloudEvents {
		if !validClaim(claimMap, ce.Source, ce.ID) {
			return nil, fmt.Errorf("no claim found for requested attestation: %s %s", ce.Source, ce.ID)
		}

		attestation := &model.Attestation{
			ID:             ce.ID,
			VehicleTokenID: tknID,
			Time:           ce.Time,
			Attestation:    string(ce.Data),
			Type:           ce.Type,
			Source:         common.HexToAddress(ce.Source),
			DataVersion:    ce.DataVersion,
		}

		if ce.Producer != "" {
			attestation.Producer = &ce.Producer
		}

		signature, ok := ce.Extras["signature"].(string)
		if !ok {
			logger.Info().Str("id", attestation.ID).Str("source", attestation.Source.Hex()).Msg("failed to pull signature")
			return nil, fmt.Errorf("invalid format: attestation signature missing")
		}

		attestation.Signature = signature
		attestations = append(attestations, attestation)
	}

	return attestations, nil
}

<<<<<<< HEAD
func (r *Repository) getLogger(ctx context.Context) zerolog.Logger {
	return zerolog.Ctx(ctx).With().Str("component", "attestation").Logger()
}

func validClaim(claims map[string]*set.StringSet, source, id string) bool {
	accessBySource, ok := claims[source]
	if !ok {
		globalAccess, ok := claims[tokenclaims.GlobalIdentifier]
		if !ok {
			return false
		}

		return globalAccess.Contains(id)
	}

	return accessBySource.Contains(id)
=======
func (r *Repository) getLogger(ctx context.Context, vehicleTokenID int) zerolog.Logger {
	return zerolog.Ctx(ctx).With().Str("component", "attestation").Int("vehicleTokenId", vehicleTokenID).Logger()
>>>>>>> 23fce985
}<|MERGE_RESOLUTION|>--- conflicted
+++ resolved
@@ -38,18 +38,13 @@
 }
 
 // GetAttestations fetches attestations for the given vehicle.
-<<<<<<< HEAD
-func (r *Repository) GetAttestations(ctx context.Context, vehicleTokenID uint32, filter *model.AttestationFilter) ([]*model.Attestation, error) {
+func (r *Repository) GetAttestations(ctx context.Context, vehicleTokenID int, filter *model.AttestationFilter) ([]*model.Attestation, error) {
+	logger := r.getLogger(ctx, vehicleTokenID)
 	claimMap, err := auth.GetAttestationClaimMap(ctx)
 	if err != nil {
-		return nil, errors.New("failed to access validated claims")
+		logger.Err(err).Msg("failed to fetch ce claims from jwt")
+		return nil, fmt.Errorf("no claims found in jwt for vehicle token: %d", vehicleTokenID)
 	}
-
-	logger := r.getLogger(ctx)
-=======
-func (r *Repository) GetAttestations(ctx context.Context, vehicleTokenID int, filter *model.AttestationFilter) ([]*model.Attestation, error) {
-	logger := r.getLogger(ctx, vehicleTokenID)
->>>>>>> 23fce985
 	vehicleDID := cloudevent.ERC721DID{
 		ChainID:         r.chainID,
 		ContractAddress: r.vehicleAddress,
@@ -135,9 +130,8 @@
 	return attestations, nil
 }
 
-<<<<<<< HEAD
-func (r *Repository) getLogger(ctx context.Context) zerolog.Logger {
-	return zerolog.Ctx(ctx).With().Str("component", "attestation").Logger()
+func (r *Repository) getLogger(ctx context.Context, vehicleTokenID int) zerolog.Logger {
+	return zerolog.Ctx(ctx).With().Str("component", "attestation").Int("vehicleTokenId", vehicleTokenID).Logger()
 }
 
 func validClaim(claims map[string]*set.StringSet, source, id string) bool {
@@ -152,8 +146,4 @@
 	}
 
 	return accessBySource.Contains(id)
-=======
-func (r *Repository) getLogger(ctx context.Context, vehicleTokenID int) zerolog.Logger {
-	return zerolog.Ctx(ctx).With().Str("component", "attestation").Int("vehicleTokenId", vehicleTokenID).Logger()
->>>>>>> 23fce985
 }