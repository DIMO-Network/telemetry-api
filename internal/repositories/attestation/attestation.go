package attestation

import (
	"context"
	"encoding/json"
	"fmt"
	"math/big"

	"github.com/DIMO-Network/cloudevent"
	"github.com/DIMO-Network/fetch-api/pkg/grpc"
	"github.com/DIMO-Network/telemetry-api/internal/graph/model"
	"github.com/DIMO-Network/telemetry-api/pkg/errorhandler"
	"github.com/ethereum/go-ethereum/common"
	"google.golang.org/protobuf/types/known/timestamppb"
	"google.golang.org/protobuf/types/known/wrapperspb"
)

type indexRepoService interface {
	GetAllCloudEvents(ctx context.Context, filter *grpc.SearchOptions, limit int32) ([]cloudevent.CloudEvent[json.RawMessage], error)
}
type Repository struct {
	indexService   indexRepoService
	chainID        uint64
	vehicleAddress common.Address
}

// New creates a new instance of Service.
func New(indexService indexRepoService, chainID uint64, vehicleAddress common.Address) *Repository {
	return &Repository{
		indexService:   indexService,
		chainID:        chainID,
		vehicleAddress: vehicleAddress,
	}
}

// GetAttestations fetches attestations for the given vehicle.
<<<<<<< HEAD
func (r *Repository) GetAttestations(ctx context.Context, vehicleTokenID int, filter *model.AttestationFilter) ([]*model.Attestation, error) {
	logger := r.getLogger(ctx, vehicleTokenID)
=======
func (r *Repository) GetAttestations(ctx context.Context, vehicleTokenID uint32, filter *model.AttestationFilter) ([]*model.Attestation, error) {
>>>>>>> a6feb1ed
	vehicleDID := cloudevent.ERC721DID{
		ChainID:         r.chainID,
		ContractAddress: r.vehicleAddress,
		TokenID:         new(big.Int).SetUint64(uint64(vehicleTokenID)),
	}.String()
	opts := &grpc.SearchOptions{
		Type:    &wrapperspb.StringValue{Value: cloudevent.TypeAttestation},
		Subject: &wrapperspb.StringValue{Value: vehicleDID},
	}

	limit := 10
	if filter != nil {
		if filter.Source != nil {
			opts.Source = &wrapperspb.StringValue{Value: filter.Source.Hex()}
		}

		if filter.Producer != nil {
			opts.Producer = &wrapperspb.StringValue{Value: *filter.Producer}
		}

		if filter.After != nil {
			opts.After = timestamppb.New(*filter.After)
		}

		if filter.Before != nil {
			opts.Before = timestamppb.New(*filter.Before)
		}

		if filter.DataVersion != nil {
			opts.DataVersion = &wrapperspb.StringValue{Value: *filter.DataVersion}
		}

		if filter.Limit != nil {
			limit = *filter.Limit
		}

		if filter.ID != nil {
			opts.Id = &wrapperspb.StringValue{Value: *filter.ID}
		}
	}

	cloudEvents, err := r.indexService.GetAllCloudEvents(ctx, opts, int32(limit))
	if err != nil {
		return nil, errorhandler.NewInternalErrorWithMsg(ctx, fmt.Errorf("failed to get cloud events: %w", err), "internal error")
	}

	tknID := int(vehicleTokenID)
	var attestations []*model.Attestation
	for _, ce := range cloudEvents {
		attestation := &model.Attestation{
			ID:             ce.ID,
			VehicleTokenID: tknID,
			Time:           ce.Time,
			Attestation:    string(ce.Data),
			Type:           ce.Type,
			Source:         common.HexToAddress(ce.Source),
			DataVersion:    ce.DataVersion,
		}

		if ce.Producer != "" {
			attestation.Producer = &ce.Producer
		}

		signature, ok := ce.Extras["signature"].(string)
		if !ok {
<<<<<<< HEAD
			logger.Info().Str("id", attestation.ID).Str("source", attestation.Source.Hex()).Msg("failed to pull signature")
			return nil, fmt.Errorf("invalid format: attestation signature missing")
=======
			return nil, errorhandler.NewBadRequestErrorWithMsg(ctx, fmt.Errorf("invalid signature from %s on attestation %s", attestation.ID, attestation.Source), "invalid signature")
>>>>>>> a6feb1ed
		}

		attestation.Signature = signature
		attestations = append(attestations, attestation)
	}

	return attestations, nil
<<<<<<< HEAD
}

func (r *Repository) getLogger(ctx context.Context, vehicleTokenID int) zerolog.Logger {
	return zerolog.Ctx(ctx).With().Str("component", "attestation").Int("vehicleTokenId", vehicleTokenID).Logger()
=======
>>>>>>> a6feb1ed
}<|MERGE_RESOLUTION|>--- conflicted
+++ resolved
@@ -34,12 +34,7 @@
 }
 
 // GetAttestations fetches attestations for the given vehicle.
-<<<<<<< HEAD
 func (r *Repository) GetAttestations(ctx context.Context, vehicleTokenID int, filter *model.AttestationFilter) ([]*model.Attestation, error) {
-	logger := r.getLogger(ctx, vehicleTokenID)
-=======
-func (r *Repository) GetAttestations(ctx context.Context, vehicleTokenID uint32, filter *model.AttestationFilter) ([]*model.Attestation, error) {
->>>>>>> a6feb1ed
 	vehicleDID := cloudevent.ERC721DID{
 		ChainID:         r.chainID,
 		ContractAddress: r.vehicleAddress,
@@ -105,12 +100,7 @@
 
 		signature, ok := ce.Extras["signature"].(string)
 		if !ok {
-<<<<<<< HEAD
-			logger.Info().Str("id", attestation.ID).Str("source", attestation.Source.Hex()).Msg("failed to pull signature")
-			return nil, fmt.Errorf("invalid format: attestation signature missing")
-=======
 			return nil, errorhandler.NewBadRequestErrorWithMsg(ctx, fmt.Errorf("invalid signature from %s on attestation %s", attestation.ID, attestation.Source), "invalid signature")
->>>>>>> a6feb1ed
 		}
 
 		attestation.Signature = signature
@@ -118,11 +108,4 @@
 	}
 
 	return attestations, nil
-<<<<<<< HEAD
-}
-
-func (r *Repository) getLogger(ctx context.Context, vehicleTokenID int) zerolog.Logger {
-	return zerolog.Ctx(ctx).With().Str("component", "attestation").Int("vehicleTokenId", vehicleTokenID).Logger()
-=======
->>>>>>> a6feb1ed
 }