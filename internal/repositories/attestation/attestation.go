package attestation

import (
	"context"
	"encoding/json"
	"errors"
	"fmt"

	"github.com/DIMO-Network/cloudevent"
	"github.com/DIMO-Network/fetch-api/pkg/grpc"
	"github.com/DIMO-Network/telemetry-api/internal/graph/model"
	"github.com/ethereum/go-ethereum/common"
	"github.com/rs/zerolog"
	"google.golang.org/protobuf/types/known/timestamppb"
	"google.golang.org/protobuf/types/known/wrapperspb"
)

type indexRepoService interface {
	GetAllCloudEvents(ctx context.Context, filter *grpc.SearchOptions, limit int32) ([]cloudevent.CloudEvent[json.RawMessage], error)
}
type Repository struct {
	indexService   indexRepoService
	chainID        uint64
	vehicleAddress common.Address
}

// New creates a new instance of Service.
func New(indexService indexRepoService, chainID uint64, vehicleAddress common.Address) *Repository {
	return &Repository{
		indexService:   indexService,
		chainID:        chainID,
		vehicleAddress: vehicleAddress,
	}
}

// GetAttestations fetches attestations for the given vehicle.
<<<<<<< HEAD
func (r *Repository) GetAttestations(ctx context.Context, vehicleTokenID uint32, filter *model.AttestationFilter) ([]*model.Attestation, error) {
=======
func (r *Repository) GetAttestations(ctx context.Context, vehicleTokenID uint32, signer *common.Address) ([]*model.Attestation, error) {
	logger := r.getLogger(ctx)
>>>>>>> e17dc5a5
	vehicleDID := cloudevent.NFTDID{
		ChainID:         r.chainID,
		ContractAddress: r.vehicleAddress,
		TokenID:         vehicleTokenID,
	}.String()
	opts := &grpc.SearchOptions{
		Type:    &wrapperspb.StringValue{Value: cloudevent.TypeAttestation},
		Subject: &wrapperspb.StringValue{Value: vehicleDID},
	}
<<<<<<< HEAD
	r.logger.Info().Msgf("fetching attestations: %s", vehicleDID)

	limit := 10
	if filter != nil {
		if filter.Source != nil {
			opts.Source = &wrapperspb.StringValue{Value: filter.Source.Hex()}
		}

		if filter.Producer != nil {
			opts.Producer = &wrapperspb.StringValue{Value: *filter.Producer}
		}

		if filter.After != nil {
			opts.After = timestamppb.New(*filter.After)
		}

		if filter.Before != nil {
			opts.Before = timestamppb.New(*filter.Before)
		}

		if filter.DataVersion != nil {
			opts.DataVersion = &wrapperspb.StringValue{Value: *filter.DataVersion}
		}

		if filter.Limit != nil {
			limit = *filter.Limit
		}
=======
	logger.Info().Msgf("fetching attestations: %s", vehicleDID)
	if signer != nil {
		opts.Source = &wrapperspb.StringValue{Value: signer.Hex()}
>>>>>>> e17dc5a5
	}

	cloudEvents, err := r.indexService.GetAllCloudEvents(ctx, opts, int32(limit))
	if err != nil {
		logger.Error().Err(err).Msg("failed to get cloud events")
		return nil, errors.New("internal error")
	}

	tknID := int(vehicleTokenID)
	var attestations []*model.Attestation
	for _, ce := range cloudEvents {
		attestation := &model.Attestation{
			ID:             ce.ID,
			VehicleTokenID: tknID,
			Time:           ce.Time,
			Attestation:    string(ce.Data),
			Type:           ce.Type,
			Source:         common.HexToAddress(ce.Source),
			DataVersion:    ce.DataVersion,
		}

		if ce.Producer != "" {
			attestation.Producer = &ce.Producer
		}

		signature, ok := ce.Extras["signature"].(string)
		if !ok {
			r.logger.Info().Str("id", attestation.ID).Str("source", attestation.Source.Hex()).Msg("failed to pull signature")
			return nil, fmt.Errorf("invalid signature from %s on attestation %s", attestation.ID, attestation.Source)
		}

		attestation.Signature = signature
		attestations = append(attestations, attestation)
	}

	return attestations, nil
}

func (r *Repository) getLogger(ctx context.Context) zerolog.Logger {
	return zerolog.Ctx(ctx).With().Str("component", "attestation").Logger()
}<|MERGE_RESOLUTION|>--- conflicted
+++ resolved
@@ -34,12 +34,8 @@
 }
 
 // GetAttestations fetches attestations for the given vehicle.
-<<<<<<< HEAD
 func (r *Repository) GetAttestations(ctx context.Context, vehicleTokenID uint32, filter *model.AttestationFilter) ([]*model.Attestation, error) {
-=======
-func (r *Repository) GetAttestations(ctx context.Context, vehicleTokenID uint32, signer *common.Address) ([]*model.Attestation, error) {
 	logger := r.getLogger(ctx)
->>>>>>> e17dc5a5
 	vehicleDID := cloudevent.NFTDID{
 		ChainID:         r.chainID,
 		ContractAddress: r.vehicleAddress,
@@ -49,9 +45,8 @@
 		Type:    &wrapperspb.StringValue{Value: cloudevent.TypeAttestation},
 		Subject: &wrapperspb.StringValue{Value: vehicleDID},
 	}
-<<<<<<< HEAD
-	r.logger.Info().Msgf("fetching attestations: %s", vehicleDID)
 
+	logger.Info().Msgf("fetching attestations: %s", vehicleDID)
 	limit := 10
 	if filter != nil {
 		if filter.Source != nil {
@@ -77,11 +72,6 @@
 		if filter.Limit != nil {
 			limit = *filter.Limit
 		}
-=======
-	logger.Info().Msgf("fetching attestations: %s", vehicleDID)
-	if signer != nil {
-		opts.Source = &wrapperspb.StringValue{Value: signer.Hex()}
->>>>>>> e17dc5a5
 	}
 
 	cloudEvents, err := r.indexService.GetAllCloudEvents(ctx, opts, int32(limit))
@@ -109,7 +99,7 @@
 
 		signature, ok := ce.Extras["signature"].(string)
 		if !ok {
-			r.logger.Info().Str("id", attestation.ID).Str("source", attestation.Source.Hex()).Msg("failed to pull signature")
+			logger.Info().Str("id", attestation.ID).Str("source", attestation.Source.Hex()).Msg("failed to pull signature")
 			return nil, fmt.Errorf("invalid signature from %s on attestation %s", attestation.ID, attestation.Source)
 		}
 
