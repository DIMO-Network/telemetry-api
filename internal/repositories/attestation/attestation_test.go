//go:generate go tool mockgen -source=attestation.go -destination=attestation_mock_test.go -package=attestation_test
package attestation_test

// MockRow implements sql.Row and returns a string when scanned.
type MockRow struct {
	data string
	err  error
}

func (m *MockRow) Scan(dest ...interface{}) error {
	if m.err != nil {
		return m.err
	}
	if len(dest) > 0 {
		if s, ok := dest[0].(*string); ok {
			*s = m.data
		}
	}
	return nil
}

func (m *MockRow) Err() error {
	return nil
}

func (m *MockRow) ScanStruct(any) error {
	return nil
}

<<<<<<< HEAD
// func TestAttestation(t *testing.T) {
// 	// Initialize variables
// 	ctx := context.Background()
// 	validVehTknID := int(123)
// 	invalidVehTknID := int(321)

// 	validSigner := common.BigToAddress(big.NewInt(1))

// 	// Create mock controller
// 	ctrl := gomock.NewController(t)
// 	defer ctrl.Finish()

// 	// Create mock services
// 	mockService := NewMockindexRepoService(ctrl)
// 	vehicleAddress := common.HexToAddress("0x123")
// 	chainID := uint64(3)

// 	// Initialize the service with mock dependencies
// 	att := attestation.New(mockService, chainID, vehicleAddress)

// 	vehicleDID := cloudevent.ERC721DID{
// 		ChainID:         chainID,
// 		ContractAddress: vehicleAddress,
// 		TokenID:         new(big.Int).SetUint64(uint64(validVehTknID)),
// 	}.String()

// 	dataStr := `{"goodTires": true}`
// 	defaultEvent := cloudevent.CloudEvent[json.RawMessage]{
// 		Data: json.RawMessage(dataStr),
// 	}
// 	defaultEvent.Time = time.Now()
// 	defaultEvent.Source = validSigner.Hex()
// 	defaultEvent.Subject = vehicleDID
// 	defaultEvent.Extras = make(map[string]any)
// 	defaultEvent.Extras["signature"] = "signature"
// 	time := time.Now()
// 	id := ksuid.New().String()
// 	producer := "did:nft:153:0xbA5738a18d83D41847dfFbDC6101d37C69c9B0cF_123"
// 	dataVersion := "1.0"
// 	limit := 10

// 	// Test cases
// 	tests := []struct {
// 		name         string
// 		mockSetup    func()
// 		vehTknID     uint32
// 		filters      *model.AttestationFilter
// 		expectedAtts []*model.Attestation
// 		expectedErr  bool
// 		err          error
// 	}{
// 		{
// 			name: "successful query, search for all attestations for token id",
// 			mockSetup: func() {
// 				mockService.EXPECT().GetAllCloudEvents(gomock.Any(), gomock.Any(), gomock.Any()).Return([]cloudevent.CloudEvent[json.RawMessage]{
// 					defaultEvent,
// 				}, nil)
// 			},
// 			vehTknID: uint32(validVehTknID),
// 			expectedAtts: []*model.Attestation{
// 				&model.Attestation{
// 					ID:             id,
// 					VehicleTokenID: validVehTknID,
// 					Time:           defaultEvent.Time,
// 					Attestation:    dataStr,
// 					Type:           cloudevent.TypeAttestation,
// 					Source:         validSigner,
// 					Producer:       &producer,
// 					DataVersion:    dataVersion,
// 				},
// 			},
// 		},
// 		{
// 			name: "successful query, search for all attestations for token id, test all filters",
// 			mockSetup: func() {
// 				mockService.EXPECT().GetAllCloudEvents(gomock.Any(), gomock.Any(), gomock.Any()).Return([]cloudevent.CloudEvent[json.RawMessage]{
// 					defaultEvent,
// 				}, nil)
// 			},
// 			filters: &model.AttestationFilter{
// 				Before:      &time,
// 				After:       &time,
// 				DataVersion: &dataVersion,
// 				Producer:    &producer,
// 				Source:      &validSigner,
// 				Limit:       &limit,
// 			},
// 			vehTknID: uint32(validVehTknID),
// 			expectedAtts: []*model.Attestation{
// 				&model.Attestation{
// 					ID:             id,
// 					VehicleTokenID: validVehTknID,
// 					Time:           defaultEvent.Time,
// 					Attestation:    dataStr,
// 					Type:           cloudevent.TypeAttestation,
// 					Source:         validSigner,
// 					Producer:       &producer,
// 					DataVersion:    dataVersion,
// 				},
// 			},
// 		},
// 		{
// 			name: "successful query, no attestations for token id",
// 			mockSetup: func() {
// 				mockService.EXPECT().GetAllCloudEvents(gomock.Any(), gomock.Any(), gomock.Any()).Return(nil, nil)
// 			},
// 			vehTknID: uint32(invalidVehTknID),
// 		},
// 	}

// 	for _, tt := range tests {
// 		t.Run(tt.name, func(t *testing.T) {
// 			// Set up the mock expectations
// 			tt.mockSetup()
// 			// Call the method
// 			attestations, err := att.GetAttestations(ctx, tt.vehTknID, tt.filters)

// 			// Assert the results
// 			if tt.expectedErr {
// 				require.Error(t, err)
// 				require.Equal(t, err, tt.err)
// 			} else {
// 				require.NoError(t, err)
// 			}
// 			if tt.expectedAtts == nil {
// 				require.Nil(t, attestations)
// 				return
// 			}

// 			require.EqualValues(t, len(tt.expectedAtts), len(attestations))

// 			for idx, att := range attestations {
// 				require.JSONEq(t, tt.expectedAtts[idx].Attestation, att.Attestation)
// 				require.EqualValues(t, tt.expectedAtts[idx].Time, att.Time)
// 				require.EqualValues(t, tt.expectedAtts[idx].VehicleTokenID, att.VehicleTokenID)
// 			}
// 		})
// 	}
// }
=======
func TestGetAttestations(t *testing.T) {
	// Initialize variables
	ctx := context.Background()
	validVehTknID := int(123)
	invalidVehTknID := int(321)

	validSigner := common.BigToAddress(big.NewInt(1))

	// Create mock controller
	ctrl := gomock.NewController(t)
	defer ctrl.Finish()

	// Create mock services
	mockService := NewMockindexRepoService(ctrl)
	vehicleAddress := common.HexToAddress("0x123")
	chainID := uint64(3)

	// Initialize the service with mock dependencies
	att := attestation.New(mockService, chainID, vehicleAddress)

	vehicleDID := cloudevent.ERC721DID{
		ChainID:         chainID,
		ContractAddress: vehicleAddress,
		TokenID:         new(big.Int).SetUint64(uint64(validVehTknID)),
	}.String()

	dataStr := `{"goodTires": true}`
	defaultEvent := cloudevent.CloudEvent[json.RawMessage]{
		Data: json.RawMessage(dataStr),
	}
	defaultEvent.Time = time.Now()
	defaultEvent.Source = validSigner.Hex()
	defaultEvent.Subject = vehicleDID
	defaultEvent.Extras = make(map[string]any)
	defaultEvent.Extras["signature"] = "signature"
	time := time.Now()
	id := ksuid.New().String()
	producer := "did:nft:153:0xbA5738a18d83D41847dfFbDC6101d37C69c9B0cF_123"
	dataVersion := "1.0"
	limit := 10

	// Test cases
	tests := []struct {
		name         string
		mockSetup    func()
		vehTknID     int
		filters      *model.AttestationFilter
		expectedAtts []*model.Attestation
		expectedErr  bool
		err          error
	}{
		{
			name: "successful query, search for all attestations for token id",
			mockSetup: func() {
				mockService.EXPECT().GetAllCloudEvents(gomock.Any(), gomock.Any(), gomock.Any()).Return([]cloudevent.CloudEvent[json.RawMessage]{
					defaultEvent,
				}, nil)
			},
			vehTknID: validVehTknID,
			expectedAtts: []*model.Attestation{
				&model.Attestation{
					ID:             id,
					VehicleTokenID: validVehTknID,
					Time:           defaultEvent.Time,
					Attestation:    dataStr,
					Type:           cloudevent.TypeAttestation,
					Source:         validSigner,
					Producer:       &producer,
					DataVersion:    dataVersion,
				},
			},
		},
		{
			name: "successful query, search for all attestations for token id, test all filters",
			mockSetup: func() {
				mockService.EXPECT().GetAllCloudEvents(gomock.Any(), gomock.Any(), gomock.Any()).Return([]cloudevent.CloudEvent[json.RawMessage]{
					defaultEvent,
				}, nil)
			},
			filters: &model.AttestationFilter{
				Before:      &time,
				After:       &time,
				DataVersion: &dataVersion,
				Producer:    &producer,
				Source:      &validSigner,
				Limit:       &limit,
			},
			vehTknID: validVehTknID,
			expectedAtts: []*model.Attestation{
				&model.Attestation{
					ID:             id,
					VehicleTokenID: validVehTknID,
					Time:           defaultEvent.Time,
					Attestation:    dataStr,
					Type:           cloudevent.TypeAttestation,
					Source:         validSigner,
					Producer:       &producer,
					DataVersion:    dataVersion,
				},
			},
		},
		{
			name: "successful query, no attestations for token id",
			mockSetup: func() {
				mockService.EXPECT().GetAllCloudEvents(gomock.Any(), gomock.Any(), gomock.Any()).Return(nil, nil)
			},
			vehTknID: invalidVehTknID,
		},
	}

	for _, tt := range tests {
		t.Run(tt.name, func(t *testing.T) {
			// Set up the mock expectations
			tt.mockSetup()
			// Call the method
			attestations, err := att.GetAttestations(ctx, tt.vehTknID, tt.filters)

			// Assert the results
			if tt.expectedErr {
				require.Error(t, err)
				require.Equal(t, err, tt.err)
			} else {
				require.NoError(t, err)
			}
			if tt.expectedAtts == nil {
				require.Nil(t, attestations)
				return
			}

			require.EqualValues(t, len(tt.expectedAtts), len(attestations))

			for idx, att := range attestations {
				require.JSONEq(t, tt.expectedAtts[idx].Attestation, att.Attestation)
				require.EqualValues(t, tt.expectedAtts[idx].Time, att.Time)
				require.EqualValues(t, tt.expectedAtts[idx].VehicleTokenID, att.VehicleTokenID)
			}
		})
	}
}
>>>>>>> 23fce985
<|MERGE_RESOLUTION|>--- conflicted
+++ resolved
@@ -27,8 +27,7 @@
 	return nil
 }
 
-<<<<<<< HEAD
-// func TestAttestation(t *testing.T) {
+// func TestGetAttestations(t *testing.T) {
 // 	// Initialize variables
 // 	ctx := context.Background()
 // 	validVehTknID := int(123)
@@ -73,7 +72,7 @@
 // 	tests := []struct {
 // 		name         string
 // 		mockSetup    func()
-// 		vehTknID     uint32
+// 		vehTknID     int
 // 		filters      *model.AttestationFilter
 // 		expectedAtts []*model.Attestation
 // 		expectedErr  bool
@@ -86,7 +85,7 @@
 // 					defaultEvent,
 // 				}, nil)
 // 			},
-// 			vehTknID: uint32(validVehTknID),
+// 			vehTknID: validVehTknID,
 // 			expectedAtts: []*model.Attestation{
 // 				&model.Attestation{
 // 					ID:             id,
@@ -115,7 +114,7 @@
 // 				Source:      &validSigner,
 // 				Limit:       &limit,
 // 			},
-// 			vehTknID: uint32(validVehTknID),
+// 			vehTknID: validVehTknID,
 // 			expectedAtts: []*model.Attestation{
 // 				&model.Attestation{
 // 					ID:             id,
@@ -134,7 +133,7 @@
 // 			mockSetup: func() {
 // 				mockService.EXPECT().GetAllCloudEvents(gomock.Any(), gomock.Any(), gomock.Any()).Return(nil, nil)
 // 			},
-// 			vehTknID: uint32(invalidVehTknID),
+// 			vehTknID: invalidVehTknID,
 // 		},
 // 	}
 
@@ -166,145 +165,4 @@
 // 			}
 // 		})
 // 	}
-// }
-=======
-func TestGetAttestations(t *testing.T) {
-	// Initialize variables
-	ctx := context.Background()
-	validVehTknID := int(123)
-	invalidVehTknID := int(321)
-
-	validSigner := common.BigToAddress(big.NewInt(1))
-
-	// Create mock controller
-	ctrl := gomock.NewController(t)
-	defer ctrl.Finish()
-
-	// Create mock services
-	mockService := NewMockindexRepoService(ctrl)
-	vehicleAddress := common.HexToAddress("0x123")
-	chainID := uint64(3)
-
-	// Initialize the service with mock dependencies
-	att := attestation.New(mockService, chainID, vehicleAddress)
-
-	vehicleDID := cloudevent.ERC721DID{
-		ChainID:         chainID,
-		ContractAddress: vehicleAddress,
-		TokenID:         new(big.Int).SetUint64(uint64(validVehTknID)),
-	}.String()
-
-	dataStr := `{"goodTires": true}`
-	defaultEvent := cloudevent.CloudEvent[json.RawMessage]{
-		Data: json.RawMessage(dataStr),
-	}
-	defaultEvent.Time = time.Now()
-	defaultEvent.Source = validSigner.Hex()
-	defaultEvent.Subject = vehicleDID
-	defaultEvent.Extras = make(map[string]any)
-	defaultEvent.Extras["signature"] = "signature"
-	time := time.Now()
-	id := ksuid.New().String()
-	producer := "did:nft:153:0xbA5738a18d83D41847dfFbDC6101d37C69c9B0cF_123"
-	dataVersion := "1.0"
-	limit := 10
-
-	// Test cases
-	tests := []struct {
-		name         string
-		mockSetup    func()
-		vehTknID     int
-		filters      *model.AttestationFilter
-		expectedAtts []*model.Attestation
-		expectedErr  bool
-		err          error
-	}{
-		{
-			name: "successful query, search for all attestations for token id",
-			mockSetup: func() {
-				mockService.EXPECT().GetAllCloudEvents(gomock.Any(), gomock.Any(), gomock.Any()).Return([]cloudevent.CloudEvent[json.RawMessage]{
-					defaultEvent,
-				}, nil)
-			},
-			vehTknID: validVehTknID,
-			expectedAtts: []*model.Attestation{
-				&model.Attestation{
-					ID:             id,
-					VehicleTokenID: validVehTknID,
-					Time:           defaultEvent.Time,
-					Attestation:    dataStr,
-					Type:           cloudevent.TypeAttestation,
-					Source:         validSigner,
-					Producer:       &producer,
-					DataVersion:    dataVersion,
-				},
-			},
-		},
-		{
-			name: "successful query, search for all attestations for token id, test all filters",
-			mockSetup: func() {
-				mockService.EXPECT().GetAllCloudEvents(gomock.Any(), gomock.Any(), gomock.Any()).Return([]cloudevent.CloudEvent[json.RawMessage]{
-					defaultEvent,
-				}, nil)
-			},
-			filters: &model.AttestationFilter{
-				Before:      &time,
-				After:       &time,
-				DataVersion: &dataVersion,
-				Producer:    &producer,
-				Source:      &validSigner,
-				Limit:       &limit,
-			},
-			vehTknID: validVehTknID,
-			expectedAtts: []*model.Attestation{
-				&model.Attestation{
-					ID:             id,
-					VehicleTokenID: validVehTknID,
-					Time:           defaultEvent.Time,
-					Attestation:    dataStr,
-					Type:           cloudevent.TypeAttestation,
-					Source:         validSigner,
-					Producer:       &producer,
-					DataVersion:    dataVersion,
-				},
-			},
-		},
-		{
-			name: "successful query, no attestations for token id",
-			mockSetup: func() {
-				mockService.EXPECT().GetAllCloudEvents(gomock.Any(), gomock.Any(), gomock.Any()).Return(nil, nil)
-			},
-			vehTknID: invalidVehTknID,
-		},
-	}
-
-	for _, tt := range tests {
-		t.Run(tt.name, func(t *testing.T) {
-			// Set up the mock expectations
-			tt.mockSetup()
-			// Call the method
-			attestations, err := att.GetAttestations(ctx, tt.vehTknID, tt.filters)
-
-			// Assert the results
-			if tt.expectedErr {
-				require.Error(t, err)
-				require.Equal(t, err, tt.err)
-			} else {
-				require.NoError(t, err)
-			}
-			if tt.expectedAtts == nil {
-				require.Nil(t, attestations)
-				return
-			}
-
-			require.EqualValues(t, len(tt.expectedAtts), len(attestations))
-
-			for idx, att := range attestations {
-				require.JSONEq(t, tt.expectedAtts[idx].Attestation, att.Attestation)
-				require.EqualValues(t, tt.expectedAtts[idx].Time, att.Time)
-				require.EqualValues(t, tt.expectedAtts[idx].VehicleTokenID, att.VehicleTokenID)
-			}
-		})
-	}
-}
->>>>>>> 23fce985
+// }