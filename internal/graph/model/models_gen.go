--- conflicted
+++ resolved
@@ -11,7 +11,6 @@
 	"github.com/ethereum/go-ethereum/common"
 )
 
-<<<<<<< HEAD
 // The AftermarketDeviceBy input is used to specify a unique aftermarket device to query for last active status.
 type AftermarketDeviceBy struct {
 	TokenID *int            `json:"tokenId,omitempty"`
@@ -22,7 +21,8 @@
 type DeviceActivity struct {
 	// lastActive indicates the start of a 3 hour block during which the device was last active.
 	LastActive *time.Time `json:"lastActive,omitempty"`
-=======
+}
+
 type Pomvc struct {
 	// vehicleTokenId is the token ID of the vehicle.
 	VehicleTokenID *int `json:"vehicleTokenId,omitempty"`
@@ -34,7 +34,6 @@
 	ValidFrom *time.Time `json:"validFrom,omitempty"`
 	// rawVC is the raw VC JSON.
 	RawVc string `json:"rawVC"`
->>>>>>> 0a612892
 }
 
 // The root query type for the GraphQL schema.
