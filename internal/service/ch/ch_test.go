package ch

import (
	"cmp"
	"context"
	"errors"
	"fmt"
	"slices"
	"testing"
	"time"

	"github.com/ClickHouse/clickhouse-go/v2/lib/proto"
	chconfig "github.com/DIMO-Network/clickhouse-infra/pkg/connect/config"
	"github.com/DIMO-Network/clickhouse-infra/pkg/container"
	"github.com/DIMO-Network/model-garage/pkg/migrations"
	"github.com/DIMO-Network/model-garage/pkg/vss"
	"github.com/DIMO-Network/telemetry-api/internal/config"
	"github.com/DIMO-Network/telemetry-api/internal/graph/model"
	"github.com/stretchr/testify/suite"
)

const (
	day        = time.Hour * 24
	dataPoints = 10
)

type CHServiceTestSuite struct {
	suite.Suite
	dataStartTime time.Time
	chService     *Service
	container     *container.Container
}

func TestCHService(t *testing.T) {
	suite.Run(t, new(CHServiceTestSuite))
}

func (c *CHServiceTestSuite) SetupSuite() {
	ctx := context.Background()
	var err error
	c.container, err = container.CreateClickHouseContainer(ctx, chconfig.Settings{})
	c.Require().NoError(err, "Failed to create clickhouse container")

	db, err := c.container.GetClickhouseAsDB()
	c.Require().NoError(err, "Failed to get clickhouse connection")

	cfg := c.container.Config()

	err = migrations.RunGoose(ctx, []string{"up", "-v"}, db)
	c.Require().NoError(err, "Failed to run migrations")

	settings := config.Settings{
		Clickhouse:           cfg,
		MaxRequestDuration:   "1s",
		DeviceLastSeenBinHrs: 3,
	}
	c.chService, err = NewService(settings)
	c.Require().NoError(err, "Failed to create repository")
	c.dataStartTime = time.Date(2020, 1, 1, 0, 0, 0, 0, time.UTC)
	c.insertTestData()
}

func (c *CHServiceTestSuite) TearDownSuite() {
	c.container.Terminate(context.Background())
}

func (c *CHServiceTestSuite) TestGetAggSignal() {
	endTs := c.dataStartTime.Add(time.Second * time.Duration(30*dataPoints))
	ctx := context.Background()
	testCases := []struct {
		name     string
		aggArgs  model.AggregatedSignalArgs
		expected []AggSignal
	}{
		{
			name: "no aggs",
			aggArgs: model.AggregatedSignalArgs{
				SignalArgs: model.SignalArgs{
					TokenID: 1,
				},
				FromTS:   c.dataStartTime,
				ToTS:     endTs,
				Interval: day.Microseconds(),
			},
			expected: []AggSignal{},
		},
		{
			name: "average",
			aggArgs: model.AggregatedSignalArgs{
				SignalArgs: model.SignalArgs{
					TokenID: 1,
				},
				FromTS:   c.dataStartTime,
				ToTS:     endTs,
<<<<<<< HEAD
				Interval: day.Milliseconds(),
				FloatArgs: []model.FloatSignalArgs{
=======
				Interval: day.Microseconds(),
				FloatArgs: map[model.FloatSignalArgs]struct{}{
>>>>>>> 9796dd0c
					{
						Name:  vss.FieldSpeed,
						Agg:   model.FloatAggregationAvg,
						Alias: vss.FieldSpeed,
					},
				},
			},
			expected: []AggSignal{
				{
					SignalType:  FloatType,
					SignalIndex: 0,
					Timestamp:   c.dataStartTime,
					ValueNumber: 4.5,
				},
			},
		},
		{
			name: "max and min",
			aggArgs: model.AggregatedSignalArgs{
				SignalArgs: model.SignalArgs{
					TokenID: 1,
				},
				FromTS:   c.dataStartTime,
				ToTS:     endTs,
<<<<<<< HEAD
				Interval: day.Milliseconds(),
				FloatArgs: []model.FloatSignalArgs{
=======
				Interval: day.Microseconds(),
				FloatArgs: map[model.FloatSignalArgs]struct{}{
>>>>>>> 9796dd0c
					{
						Name:  vss.FieldSpeed,
						Agg:   model.FloatAggregationMax,
						Alias: vss.FieldSpeed,
					},
					{
						Name:  vss.FieldSpeed,
						Agg:   model.FloatAggregationMin,
						Alias: vss.FieldSpeed,
					},
				},
			},
			expected: []AggSignal{
				{
					SignalType:  FloatType,
					SignalIndex: 0,
					Timestamp:   c.dataStartTime,
					ValueNumber: 9,
				},
				{
					SignalType:  FloatType,
					SignalIndex: 1,
					Timestamp:   c.dataStartTime,
					ValueNumber: 0,
				},
			},
		},
		{
			name: "max smartcar",
			aggArgs: model.AggregatedSignalArgs{
				SignalArgs: model.SignalArgs{
					TokenID: 1,
					Filter: &model.SignalFilter{
						Source: ref("smartcar"),
					},
				},
				FromTS:   c.dataStartTime,
				ToTS:     endTs,
<<<<<<< HEAD
				Interval: day.Milliseconds(),
				FloatArgs: []model.FloatSignalArgs{
=======
				Interval: day.Microseconds(),
				FloatArgs: map[model.FloatSignalArgs]struct{}{
>>>>>>> 9796dd0c
					{
						Name:  vss.FieldSpeed,
						Agg:   model.FloatAggregationMax,
						Alias: vss.FieldSpeed,
					},
				},
			},
			expected: []AggSignal{
				{
					SignalType:  FloatType,
					SignalIndex: 0,
					Timestamp:   c.dataStartTime,
					ValueNumber: 8.0,
				},
			},
		},
		{
			name: "unique",
			aggArgs: model.AggregatedSignalArgs{
				SignalArgs: model.SignalArgs{
					TokenID: 1,
				},
				FromTS:   c.dataStartTime,
				ToTS:     endTs,
<<<<<<< HEAD
				Interval: day.Milliseconds(),
				StringArgs: []model.StringSignalArgs{
=======
				Interval: day.Microseconds(),
				StringArgs: map[model.StringSignalArgs]struct{}{
>>>>>>> 9796dd0c
					{
						Name:  vss.FieldPowertrainType,
						Agg:   model.StringAggregationUnique,
						Alias: vss.FieldPowertrainType,
					},
				},
			},
			expected: []AggSignal{
				{
					SignalType:  StringType,
					SignalIndex: 0,
					Timestamp:   c.dataStartTime,
					ValueString: "value10,value3,value2,value9,value7,value5,value4,value8,value1,value6",
				},
			},
		},
		{
			name: "Top autopi",
			aggArgs: model.AggregatedSignalArgs{
				SignalArgs: model.SignalArgs{
					TokenID: 1,
					Filter: &model.SignalFilter{
						Source: ref("autopi"),
					},
				},
				FromTS:   c.dataStartTime,
				ToTS:     c.dataStartTime.Add(time.Hour),
<<<<<<< HEAD
				Interval: day.Milliseconds(),
				StringArgs: []model.StringSignalArgs{
=======
				Interval: day.Microseconds(),
				StringArgs: map[model.StringSignalArgs]struct{}{
>>>>>>> 9796dd0c
					{
						Name:  vss.FieldPowertrainType,
						Agg:   model.StringAggregationTop,
						Alias: vss.FieldPowertrainType,
					},
				},
			},
			expected: []AggSignal{
				{
					SignalType:  StringType,
					SignalIndex: 0,
					Timestamp:   c.dataStartTime,
					ValueString: "value2",
				},
			},
		},
		{
			name: "first float",
			aggArgs: model.AggregatedSignalArgs{
				SignalArgs: model.SignalArgs{
					TokenID: 1,
				},
				FromTS:   c.dataStartTime,
				ToTS:     endTs,
<<<<<<< HEAD
				Interval: day.Milliseconds(),
				FloatArgs: []model.FloatSignalArgs{
=======
				Interval: day.Microseconds(),
				FloatArgs: map[model.FloatSignalArgs]struct{}{
>>>>>>> 9796dd0c
					{
						Name:  vss.FieldSpeed,
						Agg:   model.FloatAggregationFirst,
						Alias: vss.FieldSpeed,
					},
				},
			},
			expected: []AggSignal{
				{
					SignalType:  FloatType,
					SignalIndex: 0,
					Timestamp:   c.dataStartTime,
					ValueNumber: 0,
				},
			},
		},
		{
			name: "last float",
			aggArgs: model.AggregatedSignalArgs{
				SignalArgs: model.SignalArgs{
					TokenID: 1,
				},
				FromTS:   c.dataStartTime,
				ToTS:     endTs,
<<<<<<< HEAD
				Interval: day.Milliseconds(),
				FloatArgs: []model.FloatSignalArgs{
=======
				Interval: day.Microseconds(),
				FloatArgs: map[model.FloatSignalArgs]struct{}{
>>>>>>> 9796dd0c
					{
						Name:  vss.FieldSpeed,
						Agg:   model.FloatAggregationLast,
						Alias: vss.FieldSpeed,
					},
				},
			},
			expected: []AggSignal{
				{
					SignalType:  FloatType,
					SignalIndex: 0,
					Timestamp:   c.dataStartTime,
					ValueNumber: dataPoints - 1,
				},
			},
		},
		{
			name: "lt filter",
			aggArgs: model.AggregatedSignalArgs{
				SignalArgs: model.SignalArgs{
					TokenID: 1,
				},
				FromTS:   c.dataStartTime,
				ToTS:     endTs,
				Interval: day.Milliseconds(),
				FloatArgs: []model.FloatSignalArgs{
					{
						Name:  vss.FieldSpeed,
						Agg:   model.FloatAggregationAvg,
						Alias: vss.FieldSpeed,
						Filter: &model.SignalFloatFilter{
							Lt: ref(float64(5)),
						},
					},
				},
			},
			expected: []AggSignal{
				{
					SignalType:  FloatType,
					SignalIndex: 0,
					Timestamp:   c.dataStartTime,
					ValueNumber: 2,
				},
			},
		},
		{
			name: "gte filter",
			aggArgs: model.AggregatedSignalArgs{
				SignalArgs: model.SignalArgs{
					TokenID: 1,
				},
				FromTS:   c.dataStartTime,
				ToTS:     endTs,
				Interval: day.Milliseconds(),
				FloatArgs: []model.FloatSignalArgs{
					{
						Name:  vss.FieldSpeed,
						Agg:   model.FloatAggregationAvg,
						Alias: vss.FieldSpeed,
						Filter: &model.SignalFloatFilter{
							Gte: ref(float64(5)),
						},
					},
				},
			},
			expected: []AggSignal{
				{
					SignalType:  FloatType,
					SignalIndex: 0,
					Timestamp:   c.dataStartTime,
					ValueNumber: 7,
				},
			},
		},
		{
			name: "first string",
			aggArgs: model.AggregatedSignalArgs{
				SignalArgs: model.SignalArgs{
					TokenID: 1,
				},
				FromTS:   c.dataStartTime,
				ToTS:     endTs,
<<<<<<< HEAD
				Interval: day.Milliseconds(),
				StringArgs: []model.StringSignalArgs{
=======
				Interval: day.Microseconds(),
				StringArgs: map[model.StringSignalArgs]struct{}{
>>>>>>> 9796dd0c
					{
						Name:  vss.FieldPowertrainType,
						Agg:   model.StringAggregationFirst,
						Alias: vss.FieldPowertrainType,
					},
				},
			},
			expected: []AggSignal{
				{
					SignalType:  StringType,
					SignalIndex: 0,
					Timestamp:   c.dataStartTime,
					ValueString: "value1",
				},
			},
		},
		{
			name: "last string",
			aggArgs: model.AggregatedSignalArgs{
				SignalArgs: model.SignalArgs{
					TokenID: 1,
				},
				FromTS:   c.dataStartTime,
				ToTS:     endTs,
<<<<<<< HEAD
				Interval: day.Milliseconds(),
				StringArgs: []model.StringSignalArgs{
=======
				Interval: day.Microseconds(),
				StringArgs: map[model.StringSignalArgs]struct{}{
>>>>>>> 9796dd0c
					{
						Name:  vss.FieldPowertrainType,
						Agg:   model.StringAggregationLast,
						Alias: vss.FieldPowertrainType,
					},
				},
			},
			expected: []AggSignal{
				{
					SignalType:  StringType,
					SignalIndex: 0,
					Timestamp:   c.dataStartTime,
					ValueString: fmt.Sprintf("value%d", dataPoints),
				},
			},
		},
	}
	for _, tc := range testCases {
		c.Run(tc.name, func() {
			result, err := c.chService.GetAggregatedSignals(ctx, &tc.aggArgs)
			c.Require().NoError(err)

			c.Require().Len(result, len(tc.expected))

			slices.SortFunc(result, func(a, b *AggSignal) int {
				return cmp.Or(cmp.Compare(a.SignalType, b.SignalType), cmp.Compare(a.SignalIndex, b.SignalIndex))
			})

			for i, sig := range result {
				c.Require().Equal(tc.expected[i], *sig)
			}
		})
	}
}

func (c *CHServiceTestSuite) TestGetLatestSignal() {
	ctx := context.Background()
	testCases := []struct {
		name       string
		latestArgs model.LatestSignalsArgs
		expected   []vss.Signal
	}{
		{
			name: "latest",
			latestArgs: model.LatestSignalsArgs{
				SignalArgs: model.SignalArgs{
					TokenID: 1,
				},
				SignalNames: map[string]struct{}{
					vss.FieldSpeed: {},
				},
			},
			expected: []vss.Signal{
				{
					Name:        vss.FieldSpeed,
					Timestamp:   c.dataStartTime.Add(time.Second * time.Duration(30*(dataPoints-1))),
					ValueNumber: 9.0,
				},
			},
		},
		{
			name: "latest smartcar",
			latestArgs: model.LatestSignalsArgs{
				SignalArgs: model.SignalArgs{
					TokenID: 1,
					Filter: &model.SignalFilter{
						Source: ref("smartcar"),
					},
				},
				SignalNames: map[string]struct{}{
					vss.FieldSpeed: {},
				},
			},
			expected: []vss.Signal{
				{
					Name:        vss.FieldSpeed,
					Timestamp:   c.dataStartTime.Add(time.Second * time.Duration(30*(dataPoints-2))),
					ValueNumber: 8.0,
				},
			},
		},
		{
			name: "lastSeen",
			latestArgs: model.LatestSignalsArgs{
				SignalArgs: model.SignalArgs{
					TokenID: 1,
				},
				IncludeLastSeen: true,
				SignalNames:     map[string]struct{}{},
			},
			expected: []vss.Signal{
				{
					Name:      model.LastSeenField,
					Timestamp: c.dataStartTime.Add(time.Second * time.Duration(30*(dataPoints-1))),
				},
			},
		},
	}
	for _, tc := range testCases {
		c.Run(tc.name, func() {
			result, err := c.chService.GetLatestSignals(ctx, &tc.latestArgs)
			c.Require().NoError(err)
			for i, sig := range result {
				c.Require().Equal(tc.expected[i], *sig)
			}
		})
	}
}

func (c *CHServiceTestSuite) TestGetAvailableSignals() {
	ctx := context.Background()
	c.Run("has signals", func() {
		result, err := c.chService.GetAvailableSignals(ctx, 1, nil)
		c.Require().NoError(err)
		c.Require().Len(result, 2)
		c.Require().Equal([]string{vss.FieldPowertrainType, vss.FieldSpeed}, result)
	})

	c.Run("no signals", func() {
		result, err := c.chService.GetAvailableSignals(ctx, 2, nil)
		c.Require().NoError(err)
		c.Require().Nil(result)
	})

	c.Run("filter signals", func() {
		result, err := c.chService.GetAvailableSignals(ctx, 1, &model.SignalFilter{Source: ref("Unknown")})
		c.Require().NoError(err)
		c.Require().Nil(result)
	})
}

func (c *CHServiceTestSuite) TestExecutionTimeout() {
	ctx := context.Background()

	cfg := c.container.Config()

	settings := config.Settings{
		Clickhouse:         cfg,
		MaxRequestDuration: "1s",
	}
	chService, err := NewService(settings)
	c.Require().NoError(err, "Failed to create repository")

	var delay bool
	err = chService.conn.QueryRow(ctx, "SELECT sleep(3) as delay").Scan(&delay)
	c.Require().Error(err, "Query returned without an error")
	protoErr := &proto.Exception{}
	c.Require().ErrorAs(err, &protoErr, "Query returned without timeout error type: %T", err)
	c.Require().Equalf(TimeoutErrCode, protoErr.Code, "Expected error code %d, got %d, err: %v ", TimeoutErrCode, protoErr.Code, protoErr)

	ctx, cancel := context.WithTimeout(context.Background(), 1*time.Second)
	defer cancel()

	err = chService.conn.QueryRow(ctx, "SELECT sleep(2) as delay").Scan(&delay)
	c.Require().Error(err, "Query returned without timeout error")
	c.Require().True(errors.Is(err, context.DeadlineExceeded), "Expected error to be DeadlineExceeded, got %v", err)
}

func (c *CHServiceTestSuite) TestOrginGrouping() {
	ctx := context.Background()
	conn, err := c.container.GetClickHouseAsConn()
	c.Require().NoError(err, "Failed to get clickhouse connection")

	// Set up test data for February 2024
	startTime := time.Date(2024, 2, 1, 0, 0, 0, 0, time.UTC)
	endTime := time.Date(2024, 2, 28, 23, 59, 59, 0, time.UTC)

	// Create test signals - one per day in February
	var signals []vss.Signal
	currentTime := startTime
	for currentTime.Before(endTime) {
		signal := vss.Signal{
			Name:        vss.FieldSpeed,
			Timestamp:   currentTime,
			Source:      "test/origin",
			TokenID:     100,
			ValueNumber: 100.0,
		}
		signals = append(signals, signal)
		currentTime = currentTime.Add(24 * time.Hour)
	}

	// Insert signals
	batch, err := conn.PrepareBatch(ctx, fmt.Sprintf("INSERT INTO %s", vss.TableName))
	c.Require().NoError(err, "Failed to prepare batch")

	for _, sig := range signals {
		err := batch.AppendStruct(&sig)
		c.Require().NoError(err, "Failed to append struct")
	}
	err = batch.Send()
	c.Require().NoError(err, "Failed to send batch")

	// Create aggregation query args
	aggArgs := &model.AggregatedSignalArgs{
		SignalArgs: model.SignalArgs{
			TokenID: 100,
		},
		FromTS:   startTime,
		ToTS:     endTime,
<<<<<<< HEAD
		Interval: 28 * day.Milliseconds(),
		FloatArgs: []model.FloatSignalArgs{
=======
		Interval: 28 * day.Microseconds(),
		FloatArgs: map[model.FloatSignalArgs]struct{}{
>>>>>>> 9796dd0c
			{
				Name:  vss.FieldSpeed,
				Agg:   model.FloatAggregationAvg,
				Alias: vss.FieldSpeed,
			},
		},
	}

	// Query signals
	result, err := c.chService.GetAggregatedSignals(ctx, aggArgs)
	c.Require().NoError(err, "Failed to get aggregated signals")

	// We expect exactly one group since we're using a 30-day interval
	c.Require().Len(result, 1, "Expected exactly one group")

	// Verify the group's timestamp matches the start time
	c.Require().Equal(startTime, result[0].Timestamp, "Group timestamp should match start time")

	// Verify the average value (should be 100.0 since all values are 100.0)
	c.Require().Equal(100.0, result[0].ValueNumber, "Unexpected average value")
}

// insertTestData inserts test data into the clickhouse database.
// it loops for 10 iterations and inserts a 2 signals  with each iteration that have a value of i and a powertrain type of "value"+ n%3+1
// The source is selected from a list of sources in a round robin fashion of sources[i%3].
// The timestamp is incremented by 30 seconds for each iteration.
func (c *CHServiceTestSuite) insertTestData() {
	ctx := context.Background()
	conn, err := c.container.GetClickHouseAsConn()
	c.Require().NoError(err, "Failed to get clickhouse connection")
	testSignal := []vss.Signal{}
	var sources = []string{"dimo/integration/2ULfuC8U9dOqRshZBAi0lMM1Rrx", "dimo/integration/27qftVRWQYpVDcO5DltO5Ojbjxk", "dimo/integration/22N2xaPOq2WW2gAHBHd0Ikn4Zob"}
	for i := range dataPoints {
		numSig := vss.Signal{
			Name:        vss.FieldSpeed,
			Timestamp:   c.dataStartTime.Add(time.Second * time.Duration(30*i)),
			Source:      sources[i%3],
			TokenID:     1,
			ValueNumber: float64(i),
		}

		strSig := vss.Signal{
			Name:        vss.FieldPowertrainType,
			Timestamp:   c.dataStartTime.Add(time.Second * time.Duration(30*i)),
			Source:      sources[i%3],
			TokenID:     1,
			ValueString: fmt.Sprintf("value%d", i+1),
		}
		testSignal = append(testSignal, numSig, strSig)
	}
	// insert the test data into the clickhouse database
	batch, err := conn.PrepareBatch(ctx, fmt.Sprintf("INSERT INTO %s", vss.TableName))
	c.Require().NoError(err, "Failed to prepare batch")

	for _, sig := range testSignal {
		err := batch.AppendStruct(&sig)
		c.Require().NoError(err, "Failed to append struct")
	}
	err = batch.Send()
	c.Require().NoError(err, "Failed to send batch")
}

func ref[T any](t T) *T {
	return &t
}<|MERGE_RESOLUTION|>--- conflicted
+++ resolved
@@ -92,13 +92,8 @@
 				},
 				FromTS:   c.dataStartTime,
 				ToTS:     endTs,
-<<<<<<< HEAD
-				Interval: day.Milliseconds(),
+				Interval: day.Microseconds(),
 				FloatArgs: []model.FloatSignalArgs{
-=======
-				Interval: day.Microseconds(),
-				FloatArgs: map[model.FloatSignalArgs]struct{}{
->>>>>>> 9796dd0c
 					{
 						Name:  vss.FieldSpeed,
 						Agg:   model.FloatAggregationAvg,
@@ -123,13 +118,8 @@
 				},
 				FromTS:   c.dataStartTime,
 				ToTS:     endTs,
-<<<<<<< HEAD
-				Interval: day.Milliseconds(),
+				Interval: day.Microseconds(),
 				FloatArgs: []model.FloatSignalArgs{
-=======
-				Interval: day.Microseconds(),
-				FloatArgs: map[model.FloatSignalArgs]struct{}{
->>>>>>> 9796dd0c
 					{
 						Name:  vss.FieldSpeed,
 						Agg:   model.FloatAggregationMax,
@@ -168,13 +158,8 @@
 				},
 				FromTS:   c.dataStartTime,
 				ToTS:     endTs,
-<<<<<<< HEAD
-				Interval: day.Milliseconds(),
+				Interval: day.Microseconds(),
 				FloatArgs: []model.FloatSignalArgs{
-=======
-				Interval: day.Microseconds(),
-				FloatArgs: map[model.FloatSignalArgs]struct{}{
->>>>>>> 9796dd0c
 					{
 						Name:  vss.FieldSpeed,
 						Agg:   model.FloatAggregationMax,
@@ -199,13 +184,8 @@
 				},
 				FromTS:   c.dataStartTime,
 				ToTS:     endTs,
-<<<<<<< HEAD
-				Interval: day.Milliseconds(),
+				Interval: day.Microseconds(),
 				StringArgs: []model.StringSignalArgs{
-=======
-				Interval: day.Microseconds(),
-				StringArgs: map[model.StringSignalArgs]struct{}{
->>>>>>> 9796dd0c
 					{
 						Name:  vss.FieldPowertrainType,
 						Agg:   model.StringAggregationUnique,
@@ -233,13 +213,8 @@
 				},
 				FromTS:   c.dataStartTime,
 				ToTS:     c.dataStartTime.Add(time.Hour),
-<<<<<<< HEAD
-				Interval: day.Milliseconds(),
+				Interval: day.Microseconds(),
 				StringArgs: []model.StringSignalArgs{
-=======
-				Interval: day.Microseconds(),
-				StringArgs: map[model.StringSignalArgs]struct{}{
->>>>>>> 9796dd0c
 					{
 						Name:  vss.FieldPowertrainType,
 						Agg:   model.StringAggregationTop,
@@ -264,13 +239,8 @@
 				},
 				FromTS:   c.dataStartTime,
 				ToTS:     endTs,
-<<<<<<< HEAD
-				Interval: day.Milliseconds(),
+				Interval: day.Microseconds(),
 				FloatArgs: []model.FloatSignalArgs{
-=======
-				Interval: day.Microseconds(),
-				FloatArgs: map[model.FloatSignalArgs]struct{}{
->>>>>>> 9796dd0c
 					{
 						Name:  vss.FieldSpeed,
 						Agg:   model.FloatAggregationFirst,
@@ -295,13 +265,8 @@
 				},
 				FromTS:   c.dataStartTime,
 				ToTS:     endTs,
-<<<<<<< HEAD
-				Interval: day.Milliseconds(),
+				Interval: day.Microseconds(),
 				FloatArgs: []model.FloatSignalArgs{
-=======
-				Interval: day.Microseconds(),
-				FloatArgs: map[model.FloatSignalArgs]struct{}{
->>>>>>> 9796dd0c
 					{
 						Name:  vss.FieldSpeed,
 						Agg:   model.FloatAggregationLast,
@@ -326,7 +291,7 @@
 				},
 				FromTS:   c.dataStartTime,
 				ToTS:     endTs,
-				Interval: day.Milliseconds(),
+				Interval: day.Microseconds(),
 				FloatArgs: []model.FloatSignalArgs{
 					{
 						Name:  vss.FieldSpeed,
@@ -355,7 +320,7 @@
 				},
 				FromTS:   c.dataStartTime,
 				ToTS:     endTs,
-				Interval: day.Milliseconds(),
+				Interval: day.Microseconds(),
 				FloatArgs: []model.FloatSignalArgs{
 					{
 						Name:  vss.FieldSpeed,
@@ -384,13 +349,8 @@
 				},
 				FromTS:   c.dataStartTime,
 				ToTS:     endTs,
-<<<<<<< HEAD
-				Interval: day.Milliseconds(),
+				Interval: day.Microseconds(),
 				StringArgs: []model.StringSignalArgs{
-=======
-				Interval: day.Microseconds(),
-				StringArgs: map[model.StringSignalArgs]struct{}{
->>>>>>> 9796dd0c
 					{
 						Name:  vss.FieldPowertrainType,
 						Agg:   model.StringAggregationFirst,
@@ -415,13 +375,8 @@
 				},
 				FromTS:   c.dataStartTime,
 				ToTS:     endTs,
-<<<<<<< HEAD
-				Interval: day.Milliseconds(),
+				Interval: day.Microseconds(),
 				StringArgs: []model.StringSignalArgs{
-=======
-				Interval: day.Microseconds(),
-				StringArgs: map[model.StringSignalArgs]struct{}{
->>>>>>> 9796dd0c
 					{
 						Name:  vss.FieldPowertrainType,
 						Agg:   model.StringAggregationLast,
@@ -622,13 +577,8 @@
 		},
 		FromTS:   startTime,
 		ToTS:     endTime,
-<<<<<<< HEAD
-		Interval: 28 * day.Milliseconds(),
+		Interval: 28 * day.Microseconds(),
 		FloatArgs: []model.FloatSignalArgs{
-=======
-		Interval: 28 * day.Microseconds(),
-		FloatArgs: map[model.FloatSignalArgs]struct{}{
->>>>>>> 9796dd0c
 			{
 				Name:  vss.FieldSpeed,
 				Agg:   model.FloatAggregationAvg,
